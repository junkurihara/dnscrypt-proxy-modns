package main

import (
	"encoding/binary"
	"errors"
	"fmt"
	"net"
	"strings"
	"time"
	"unicode/utf8"

	"github.com/jedisct1/dlog"
	"github.com/miekg/dns"
)

func EmptyResponseFromMessage(srcMsg *dns.Msg) *dns.Msg {
	dstMsg := dns.Msg{MsgHdr: srcMsg.MsgHdr, Compress: true}
	dstMsg.Question = srcMsg.Question
	dstMsg.Response = true
	if srcMsg.RecursionDesired {
		dstMsg.RecursionAvailable = true
	}
	dstMsg.RecursionDesired = false
	dstMsg.CheckingDisabled = false
	dstMsg.AuthenticatedData = false
	if edns0 := srcMsg.IsEdns0(); edns0 != nil {
		dstMsg.SetEdns0(edns0.UDPSize(), edns0.Do())
	}
	return &dstMsg
}

func TruncatedResponse(packet []byte) ([]byte, error) {
	srcMsg := dns.Msg{}
	if err := srcMsg.Unpack(packet); err != nil {
		return nil, err
	}
	dstMsg := EmptyResponseFromMessage(&srcMsg)
	dstMsg.Truncated = true
	return dstMsg.Pack()
}

func RefusedResponseFromMessage(srcMsg *dns.Msg, refusedCode bool, ipv4 net.IP, ipv6 net.IP, ttl uint32) *dns.Msg {
	dstMsg := EmptyResponseFromMessage(srcMsg)
	if refusedCode {
		dstMsg.Rcode = dns.RcodeRefused
	} else {
		dstMsg.Rcode = dns.RcodeSuccess
		questions := srcMsg.Question
		if len(questions) == 0 {
			return dstMsg
		}
		question := questions[0]
		sendHInfoResponse := true

		if ipv4 != nil && question.Qtype == dns.TypeA {
			rr := new(dns.A)
			rr.Hdr = dns.RR_Header{Name: question.Name, Rrtype: dns.TypeA, Class: dns.ClassINET, Ttl: ttl}
			rr.A = ipv4.To4()
			if rr.A != nil {
				dstMsg.Answer = []dns.RR{rr}
				sendHInfoResponse = false
			}
		} else if ipv6 != nil && question.Qtype == dns.TypeAAAA {
			rr := new(dns.AAAA)
			rr.Hdr = dns.RR_Header{Name: question.Name, Rrtype: dns.TypeAAAA, Class: dns.ClassINET, Ttl: ttl}
			rr.AAAA = ipv6.To16()
			if rr.AAAA != nil {
				dstMsg.Answer = []dns.RR{rr}
				sendHInfoResponse = false
			}
		}

		if sendHInfoResponse {
			hinfo := new(dns.HINFO)
			hinfo.Hdr = dns.RR_Header{Name: question.Name, Rrtype: dns.TypeHINFO,
				Class: dns.ClassINET, Ttl: ttl}
			hinfo.Cpu = "This query has been locally blocked"
			hinfo.Os = "by dnscrypt-proxy"
			dstMsg.Answer = []dns.RR{hinfo}
		}
	}
	return dstMsg
}

func HasTCFlag(packet []byte) bool {
	return packet[2]&2 == 2
}

func TransactionID(packet []byte) uint16 {
	return binary.BigEndian.Uint16(packet[0:2])
}

func SetTransactionID(packet []byte, tid uint16) {
	binary.BigEndian.PutUint16(packet[0:2], tid)
}

func Rcode(packet []byte) uint8 {
	return packet[3] & 0xf
}

func NormalizeRawQName(name *[]byte) {
	for i, c := range *name {
		if c >= 65 && c <= 90 {
			(*name)[i] = c + 32
		}
	}
}

func NormalizeQName(str string) (string, error) {
	if len(str) == 0 || str == "." {
		return ".", nil
	}
	hasUpper := false
	str = strings.TrimSuffix(str, ".")
	strLen := len(str)
	for i := 0; i < strLen; i++ {
		c := str[i]
		if c >= utf8.RuneSelf {
			return str, errors.New("Query name is not an ASCII string")
		}
		hasUpper = hasUpper || ('A' <= c && c <= 'Z')
	}
	if !hasUpper {
		return str, nil
	}
	var b strings.Builder
	b.Grow(len(str))
	for i := 0; i < strLen; i++ {
		c := str[i]
		if 'A' <= c && c <= 'Z' {
			c += 'a' - 'A'
		}
		b.WriteByte(c)
	}
	return b.String(), nil
}

func getMinTTL(msg *dns.Msg, minTTL uint32, maxTTL uint32, cacheNegMinTTL uint32, cacheNegMaxTTL uint32) time.Duration {
	if (msg.Rcode != dns.RcodeSuccess && msg.Rcode != dns.RcodeNameError) ||
		(len(msg.Answer) <= 0 && len(msg.Ns) <= 0) {
		return time.Duration(cacheNegMinTTL) * time.Second
	}
	var ttl uint32
	if msg.Rcode == dns.RcodeSuccess {
		ttl = uint32(maxTTL)
	} else {
		ttl = uint32(cacheNegMaxTTL)
	}
	if len(msg.Answer) > 0 {
		for _, rr := range msg.Answer {
			if rr.Header().Ttl < ttl {
				ttl = rr.Header().Ttl
			}
		}
	} else {
		for _, rr := range msg.Ns {
			if rr.Header().Ttl < ttl {
				ttl = rr.Header().Ttl
			}
		}
	}
	if msg.Rcode == dns.RcodeSuccess {
		if ttl < minTTL {
			ttl = minTTL
		}
	} else {
		if ttl < cacheNegMinTTL {
			ttl = cacheNegMinTTL
		}
	}
	return time.Duration(ttl) * time.Second
}

func setMaxTTL(msg *dns.Msg, ttl uint32) {
	for _, rr := range msg.Answer {
		if ttl < rr.Header().Ttl {
			rr.Header().Ttl = ttl
		}
	}
	for _, rr := range msg.Ns {
		if ttl < rr.Header().Ttl {
			rr.Header().Ttl = ttl
		}
	}
	for _, rr := range msg.Extra {
		header := rr.Header()
		if header.Rrtype == dns.TypeOPT {
			continue
		}
		if ttl < rr.Header().Ttl {
			rr.Header().Ttl = ttl
		}
	}
}

func updateTTL(msg *dns.Msg, expiration time.Time) {
	until := time.Until(expiration)
	ttl := uint32(0)
	if until > 0 {
		ttl = uint32(until / time.Second)
		if until-time.Duration(ttl)*time.Second >= time.Second/2 {
			ttl += 1
		}
	}
	for _, rr := range msg.Answer {
		rr.Header().Ttl = ttl
	}
	for _, rr := range msg.Ns {
		rr.Header().Ttl = ttl
	}
	for _, rr := range msg.Extra {
		if rr.Header().Rrtype != dns.TypeOPT {
			rr.Header().Ttl = ttl
		}
	}
}

func hasEDNS0Padding(packet []byte) (bool, error) {
	msg := dns.Msg{}
	if err := msg.Unpack(packet); err != nil {
		return false, err
	}
	if edns0 := msg.IsEdns0(); edns0 != nil {
		for _, option := range edns0.Option {
			if option.Option() == dns.EDNS0PADDING {
				return true, nil
			}
		}
	}
	return false, nil
}

func addEDNS0PaddingIfNoneFound(msg *dns.Msg, unpaddedPacket []byte, paddingLen int) ([]byte, error) {
	edns0 := msg.IsEdns0()
	if edns0 == nil {
		msg.SetEdns0(uint16(MaxDNSPacketSize), false)
		edns0 = msg.IsEdns0()
		if edns0 == nil {
			return unpaddedPacket, nil
		}
	}
	for _, option := range edns0.Option {
		if option.Option() == dns.EDNS0PADDING {
			return unpaddedPacket, nil
		}
	}
	ext := new(dns.EDNS0_PADDING)
	padding := make([]byte, paddingLen)
	for i := range padding {
		padding[i] = 'X'
	}
	ext.Padding = padding[:paddingLen]
	edns0.Option = append(edns0.Option, ext)
	return msg.Pack()
}

func removeEDNS0Options(msg *dns.Msg) bool {
	edns0 := msg.IsEdns0()
	if edns0 == nil {
		return false
	}
	edns0.Option = []dns.EDNS0{}
	return true
}

func isDigit(b byte) bool { return b >= '0' && b <= '9' }

func dddToByte(s []byte) byte {
	return byte((s[0]-'0')*100 + (s[1]-'0')*10 + (s[2] - '0'))
}

func PackTXTRR(s string) []byte {
	bs := make([]byte, len(s))
	msg := make([]byte, 0)
	copy(bs, s)
	for i := 0; i < len(bs); i++ {
		if bs[i] == '\\' {
			i++
			if i == len(bs) {
				break
			}
			if i+2 < len(bs) && isDigit(bs[i]) && isDigit(bs[i+1]) && isDigit(bs[i+2]) {
				msg = append(msg, dddToByte(bs[i:]))
				i += 2
			} else if bs[i] == 't' {
				msg = append(msg, '\t')
			} else if bs[i] == 'r' {
				msg = append(msg, '\r')
			} else if bs[i] == 'n' {
				msg = append(msg, '\n')
			} else {
				msg = append(msg, bs[i])
			}
		} else {
			msg = append(msg, bs[i])
		}
	}
	return msg
}

type DNSExchangeResponse struct {
	response         *dns.Msg
	rtt              time.Duration
	priority         int
	fragmentsBlocked bool
	err              error
}

<<<<<<< HEAD
func DNSExchange(proxy *Proxy, proto string, query *dns.Msg, serverAddress string, relay []*DNSCryptRelay, serverName *string, tryFragmentsSupport bool) (*dns.Msg, time.Duration, bool, error) {
=======
func DNSExchange(
	proxy *Proxy,
	proto string,
	query *dns.Msg,
	serverAddress string,
	relay *DNSCryptRelay,
	serverName *string,
	tryFragmentsSupport bool,
) (*dns.Msg, time.Duration, bool, error) {
>>>>>>> df3fb0c9
	for {
		cancelChannel := make(chan struct{})
		channel := make(chan DNSExchangeResponse)
		var err error
		options := 0

		for tries := 0; tries < 3; tries++ {
			if tryFragmentsSupport {
				queryCopy := query.Copy()
				queryCopy.Id += uint16(options)
				go func(query *dns.Msg, delay time.Duration) {
					option := _dnsExchange(proxy, proto, query, serverAddress, relay, 1500)
					option.fragmentsBlocked = false
					option.priority = 0
					channel <- option
					time.Sleep(delay)
					select {
					case <-cancelChannel:
						return
					default:
					}
				}(queryCopy, time.Duration(200*tries)*time.Millisecond)
				options++
			}
			queryCopy := query.Copy()
			queryCopy.Id += uint16(options)
			go func(query *dns.Msg, delay time.Duration) {
				option := _dnsExchange(proxy, proto, query, serverAddress, relay, 480)
				option.fragmentsBlocked = true
				option.priority = 1
				channel <- option
				time.Sleep(delay)
				select {
				case <-cancelChannel:
					return
				default:
				}
			}(queryCopy, time.Duration(250*tries)*time.Millisecond)
			options++
		}
		var bestOption *DNSExchangeResponse
		for i := 0; i < options; i++ {
			if dnsExchangeResponse := <-channel; dnsExchangeResponse.err == nil {
				if bestOption == nil || dnsExchangeResponse.priority < bestOption.priority ||
					(dnsExchangeResponse.priority == bestOption.priority && dnsExchangeResponse.rtt < bestOption.rtt) {
					bestOption = &dnsExchangeResponse
					if bestOption.priority == 0 {
						close(cancelChannel)
						break
					}
				}
			} else {
				err = dnsExchangeResponse.err
			}
		}
		if bestOption != nil {
			if bestOption.fragmentsBlocked {
				dlog.Debugf("[%v] public key retrieval succeeded but server is blocking fragments", *serverName)
			} else {
				dlog.Debugf("[%v] public key retrieval succeeded", *serverName)
			}
			return bestOption.response, bestOption.rtt, bestOption.fragmentsBlocked, nil
		}

		if relay == nil || !proxy.anonDirectCertFallback {
			if err == nil {
				err = errors.New("Unable to reach the server")
			}
			return nil, 0, false, err
		}
<<<<<<< HEAD
		dlog.Infof("Unable to get the public key for [%v] via relay [%v], retrying over a direct connection", *serverName, relay)
=======
		dlog.Infof(
			"Unable to get the public key for [%v] via relay [%v], retrying over a direct connection",
			*serverName,
			relay.RelayUDPAddr.IP,
		)
>>>>>>> df3fb0c9
		relay = nil
	}
}

<<<<<<< HEAD
func _dnsExchange(proxy *Proxy, proto string, query *dns.Msg, serverAddress string, relay []*DNSCryptRelay, paddedLen int) DNSExchangeResponse {
=======
func _dnsExchange(
	proxy *Proxy,
	proto string,
	query *dns.Msg,
	serverAddress string,
	relay *DNSCryptRelay,
	paddedLen int,
) DNSExchangeResponse {
>>>>>>> df3fb0c9
	var packet []byte
	var rtt time.Duration

	if proto == "udp" {
		qNameLen, padding := len(query.Question[0].Name), 0
		if qNameLen < paddedLen {
			padding = paddedLen - qNameLen
		}
		if padding > 0 {
			opt := new(dns.OPT)
			opt.Hdr.Name = "."
			ext := new(dns.EDNS0_PADDING)
			ext.Padding = make([]byte, padding)
			opt.Option = append(opt.Option, ext)
			query.Extra = []dns.RR{opt}
		}
		binQuery, err := query.Pack()
		if err != nil {
			return DNSExchangeResponse{err: err}
		}
		udpAddr, err := net.ResolveUDPAddr("udp", serverAddress)
		if err != nil {
			return DNSExchangeResponse{err: err}
		}
		upstreamAddr := udpAddr // nexthop address
		if len(relay) > 0 {
			nexthopIdx, subsequentRelays := proxy.determineRelayOrder(proto, relay, upstreamAddr.IP, upstreamAddr.Port)
			if nexthopIdx != -1 {
				proxy.prepareForRelay(udpAddr.IP, udpAddr.Port, &binQuery, subsequentRelays)
				upstreamAddr = relay[nexthopIdx].RelayUDPAddr
				dlog.Debugf("[%v] _dnsExchange: relay %v (UDP)", serverAddress, displayRelayOrder(upstreamAddr.IP, upstreamAddr.Port, subsequentRelays))
			} else {
				dlog.Infof("[%v] No relay is available", serverAddress)
			}
		}
		now := time.Now()
		pc, err := net.DialUDP("udp", nil, upstreamAddr)
		if err != nil {
			return DNSExchangeResponse{err: err}
		}
		defer pc.Close()
		if err := pc.SetDeadline(time.Now().Add(proxy.timeout)); err != nil {
			return DNSExchangeResponse{err: err}
		}
		if _, err := pc.Write(binQuery); err != nil {
			return DNSExchangeResponse{err: err}
		}
		packet = make([]byte, MaxDNSPacketSize)
		length, err := pc.Read(packet)
		if err != nil {
			return DNSExchangeResponse{err: err}
		}
		rtt = time.Since(now)
		packet = packet[:length]
	} else {
		binQuery, err := query.Pack()
		if err != nil {
			return DNSExchangeResponse{err: err}
		}
		tcpAddr, err := net.ResolveTCPAddr("tcp", serverAddress)
		if err != nil {
			return DNSExchangeResponse{err: err}
		}
		upstreamAddr := tcpAddr // nexthop address
		// var subsequentRelays []DNSCryptRelayIpPort // relay IP addresses and ports following nexthop address
		if len(relay) > 0 {
			nexthopIdx, subsequentRelays := proxy.determineRelayOrder(proto, relay, upstreamAddr.IP, upstreamAddr.Port)
			if nexthopIdx != -1 {
				proxy.prepareForRelay(tcpAddr.IP, tcpAddr.Port, &binQuery, subsequentRelays)
				upstreamAddr = relay[nexthopIdx].RelayTCPAddr
				dlog.Debugf("[%v] _dnsExchange: relay %v (TCP)", serverAddress, displayRelayOrder(upstreamAddr.IP, upstreamAddr.Port, subsequentRelays))
			} else {
				dlog.Infof("[%v] No relay is available", serverAddress)
			}
		}
		now := time.Now()
		var pc net.Conn
		proxyDialer := proxy.xTransport.proxyDialer
		if proxyDialer == nil {
			pc, err = net.DialTCP("tcp", nil, upstreamAddr)
		} else {
			pc, err = (*proxyDialer).Dial("tcp", tcpAddr.String())
		}
		if err != nil {
			return DNSExchangeResponse{err: err}
		}
		defer pc.Close()
		if err := pc.SetDeadline(time.Now().Add(proxy.timeout)); err != nil {
			return DNSExchangeResponse{err: err}
		}
		binQuery, err = PrefixWithSize(binQuery)
		if err != nil {
			return DNSExchangeResponse{err: err}
		}
		if _, err := pc.Write(binQuery); err != nil {
			return DNSExchangeResponse{err: err}
		}
		packet, err = ReadPrefixed(&pc)
		if err != nil {
			return DNSExchangeResponse{err: err}
		}
		rtt = time.Since(now)
	}
	msg := dns.Msg{}
	if err := msg.Unpack(packet); err != nil {
		return DNSExchangeResponse{err: err}
	}
	// check txid consistency
	if msg.Id != query.Id {
		dlog.Errorf("[%v] _dnsExchange: TxIDs (response: [%v], query: [%v]) [%v]", serverAddress, msg.Id, query.Id, msg.Id == query.Id)
		return DNSExchangeResponse{err: fmt.Errorf("Inconsistent transaction ID (response: [%v], query: [%v])", msg.Id, query.Id)}
	}

	return DNSExchangeResponse{response: &msg, rtt: rtt, err: nil}
}

func displayRelayOrder(nexthopIP net.IP, nexthopPort int, arr []*DNSCryptRelayIPPort) string {
	str := fmt.Sprintf("%v:%v", nexthopIP.String(), nexthopPort)
	for _, ipPort := range arr {
		str = fmt.Sprintf("%v -> %v:%v", str, ipPort.RelayIP.String(), ipPort.RelayPort)
	}
	return str
}<|MERGE_RESOLUTION|>--- conflicted
+++ resolved
@@ -306,19 +306,15 @@
 	err              error
 }
 
-<<<<<<< HEAD
-func DNSExchange(proxy *Proxy, proto string, query *dns.Msg, serverAddress string, relay []*DNSCryptRelay, serverName *string, tryFragmentsSupport bool) (*dns.Msg, time.Duration, bool, error) {
-=======
 func DNSExchange(
 	proxy *Proxy,
 	proto string,
 	query *dns.Msg,
 	serverAddress string,
-	relay *DNSCryptRelay,
+	relay []*DNSCryptRelay,
 	serverName *string,
 	tryFragmentsSupport bool,
 ) (*dns.Msg, time.Duration, bool, error) {
->>>>>>> df3fb0c9
 	for {
 		cancelChannel := make(chan struct{})
 		channel := make(chan DNSExchangeResponse)
@@ -389,31 +385,23 @@
 			}
 			return nil, 0, false, err
 		}
-<<<<<<< HEAD
-		dlog.Infof("Unable to get the public key for [%v] via relay [%v], retrying over a direct connection", *serverName, relay)
-=======
 		dlog.Infof(
 			"Unable to get the public key for [%v] via relay [%v], retrying over a direct connection",
 			*serverName,
-			relay.RelayUDPAddr.IP,
+			relay,
 		)
->>>>>>> df3fb0c9
 		relay = nil
 	}
 }
 
-<<<<<<< HEAD
-func _dnsExchange(proxy *Proxy, proto string, query *dns.Msg, serverAddress string, relay []*DNSCryptRelay, paddedLen int) DNSExchangeResponse {
-=======
 func _dnsExchange(
 	proxy *Proxy,
 	proto string,
 	query *dns.Msg,
 	serverAddress string,
-	relay *DNSCryptRelay,
+	relay []*DNSCryptRelay,
 	paddedLen int,
 ) DNSExchangeResponse {
->>>>>>> df3fb0c9
 	var packet []byte
 	var rtt time.Duration
 
