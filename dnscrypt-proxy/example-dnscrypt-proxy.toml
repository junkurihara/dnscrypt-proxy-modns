
##############################################
#                                            #
#        dnscrypt-proxy configuration        #
#                                            #
##############################################

## This is an example configuration file.
## You should adjust it to your needs, and save it as "dnscrypt-proxy.toml"
##
## Online documentation is available here: https://dnscrypt.info/doc


##################################
#         Global settings        #
##################################

## List of servers to use
##
## Servers from the "public-resolvers" source (see down below) can
## be viewed here: https://dnscrypt.info/public-servers
##
## The proxy will automatically pick working servers from this list.
## Note that the require_* filters do NOT apply when using this setting.
##
## By default, this list is empty and all registered servers matching the
## require_* filters will be used instead.
##
## Remove the leading # first to enable this; lines starting with # are ignored.

## For PoC mu-ODNS, specify DNSCrypt v2 resolvers.
# server_names = ['scaleway-fr', 'google', 'yandex', 'cloudflare'] # original
# server_names = ['saldns01-conoha-ipv4', 'saldns02-conoha-ipv4', 'saldnssg01-conoha-ipv4']


## List of local addresses and ports to listen to. Can be IPv4 and/or IPv6.
## Example with both IPv4 and IPv6:
## listen_addresses = ['127.0.0.1:53', '[::1]:53']

listen_addresses = ['127.0.0.1:53']


## Maximum number of simultaneous client connections to accept

max_clients = 250


## Switch to a different system user after listening sockets have been created.
## Note (1): this feature is currently unsupported on Windows.
## Note (2): this feature is not compatible with systemd socket activation.
## Note (3): when using -pidfile, the PID file directory must be writable by the new user

# user_name = 'nobody'


## Require servers (from remote sources) to satisfy specific properties

# Use servers reachable over IPv4
ipv4_servers = true

# Use servers reachable over IPv6 -- Do not enable if you don't have IPv6 connectivity
ipv6_servers = false

# Use servers implementing the DNSCrypt protocol
dnscrypt_servers = true

# Use servers implementing the DNS-over-HTTPS protocol
doh_servers = false

# Use servers implementing the Oblivious DoH protocol
odoh_servers = false


## Require servers defined by remote sources to satisfy specific properties

# Server must support DNS security extensions (DNSSEC)
require_dnssec = false

# Server must not log user queries (declarative)
require_nolog = true

# Server must not enforce its own blocklist (for parental control, ads blocking...)
require_nofilter = true

# Server names to avoid even if they match all criteria
disabled_server_names = []


## Always use TCP to connect to upstream servers.
## This can be useful if you need to route everything through Tor.
## Otherwise, leave this to `false`, as it doesn't improve security
## (dnscrypt-proxy will always encrypt everything even using UDP), and can
## only increase latency.

force_tcp = false


## Enable *experimental* support for HTTP/3 (DoH3, HTTP over QUIC)
## Note that, like DNSCrypt but unlike other HTTP versions, this uses
## UDP and (usually) port 443 instead of TCP.

http3 = false


## SOCKS proxy
## Uncomment the following line to route all TCP connections to a local Tor node
## Tor doesn't support UDP, so set `force_tcp` to `true` as well.

# proxy = 'socks5://127.0.0.1:9050'


## HTTP/HTTPS proxy
## Only for DoH servers

# http_proxy = 'http://127.0.0.1:8888'


## How long a DNS query will wait for a response, in milliseconds.
## If you have a network with *a lot* of latency, you may need to
## increase this. Startup may be slower if you do so.
## Don't increase it too much. 10000 is the highest reasonable value.

timeout = 5000


## Keepalive for HTTP (HTTPS, HTTP/2, HTTP/3) queries, in seconds

keepalive = 30


## Add EDNS-client-subnet information to outgoing queries
##
## Multiple networks can be listed; they will be randomly chosen.
## These networks don't have to match your actual networks.

# edns_client_subnet = ['0.0.0.0/0', '2001:db8::/32']


## Response for blocked queries. Options are `refused`, `hinfo` (default) or
## an IP response. To give an IP response, use the format `a:<IPv4>,aaaa:<IPv6>`.
## Using the `hinfo` option means that some responses will be lies.
## Unfortunately, the `hinfo` option appears to be required for Android 8+

# blocked_query_response = 'refused'


## Load-balancing strategy: 'p2' (default), 'ph', 'p<n>', 'first' or 'random'
## Randomly choose 1 of the fastest 2, half, n, 1 or all live servers by latency.
## The response quality still depends on the server itself.

# lb_strategy = 'p2'

## Set to `true` to constantly try to estimate the latency of all the resolvers
## and adjust the load-balancing parameters accordingly, or to `false` to disable.
## Default is `true` that makes 'p2' `lb_strategy` work well.

# lb_estimator = true


## Log level (0-6, default: 2 - 0 is very verbose, 6 only contains fatal errors)

# log_level = 2


## Log file for the application, as an alternative to sending logs to
## the standard system logging service (syslog/Windows event log).
##
## This file is different from other log files, and will not be
## automatically rotated by the application.

# log_file = 'dnscrypt-proxy.log'


## When using a log file, only keep logs from the most recent launch.

# log_file_latest = true


## Use the system logger (syslog on Unix, Event Log on Windows)

# use_syslog = true


## The maximum concurrency to reload certificates from the resolvers.
## Default is 10.

# cert_refresh_concurrency = 10


## Delay, in minutes, after which certificates are reloaded

cert_refresh_delay = 240


## Initially don't check DNSCrypt server certificates for expiration, and
## only start checking them after a first successful connection to a resolver.
## This can be useful on routers with no battery-backed clock.

# cert_ignore_timestamp = false


## DNSCrypt: Create a new, unique key for every single DNS query
## This may improve privacy but can also have a significant impact on CPU usage
## Only enable if you don't have a lot of network load

# dnscrypt_ephemeral_keys = false


## DoH: Disable TLS session tickets - increases privacy but also latency

# tls_disable_session_tickets = false


## DoH: Use TLS 1.2 and specific cipher suite instead of the server preference
## 49199 = TLS_ECDHE_RSA_WITH_AES_128_GCM_SHA256
## 49195 = TLS_ECDHE_ECDSA_WITH_AES_128_GCM_SHA256
## 52392 = TLS_ECDHE_RSA_WITH_CHACHA20_POLY1305
## 52393 = TLS_ECDHE_ECDSA_WITH_CHACHA20_POLY1305
##
## On non-Intel CPUs such as MIPS routers and ARM systems (Android, Raspberry Pi...),
## the following suite improves performance.
## This may also help on Intel CPUs running 32-bit operating systems.
##
## Keep tls_cipher_suite empty if you have issues fetching sources or
## connecting to some DoH servers.

# tls_cipher_suite = [52392, 49199]


## Log TLS key material to a file, for debugging purposes only.
## This file will contain the TLS master key, which can be used to decrypt
## all TLS traffic to/from DoH servers.
## Never ever enable except for debugging purposes with a tool such as mitmproxy.

# tls_key_log_file = '/tmp/keylog.txt'


## Bootstrap resolvers
##
## These are normal, non-encrypted DNS resolvers, that will be only used
## for one-shot queries when retrieving the initial resolvers list and if
## the system DNS configuration doesn't work.
##
## No user queries will ever be leaked through these resolvers, and they will
## not be used after IP addresses of DoH resolvers have been found (if you are
## using DoH).
##
## They will never be used if lists have already been cached, and if the stamps
## of the configured servers already include IP addresses (which is the case for
## most of DoH servers, and for all DNSCrypt servers and relays).
##
## They will not be used if the configured system DNS works, or after the
## proxy already has at least one usable secure resolver.
##
## Resolvers supporting DNSSEC are recommended, and, if you are using
## DoH, bootstrap resolvers should ideally be operated by a different entity
## than the DoH servers you will be using, especially if you have IPv6 enabled.
##
## People in China may want to use 114.114.114.114:53 here.
## Other popular options include 8.8.8.8, 9.9.9.9 and 1.1.1.1.
##
## If more than one resolver is specified, they will be tried in sequence.
##
## TL;DR: put valid standard resolver addresses here. Your actual queries will
## not be sent there. If you're using DNSCrypt or Anonymized DNS and your
## lists are up to date, these resolvers will not even be used.

bootstrap_resolvers = ['9.9.9.11:53', '8.8.8.8:53']


## When internal DNS resolution is required, for example to retrieve
## the resolvers list:
##
## - queries will be sent to dnscrypt-proxy itself, if it is already
##   running with active servers (*)
## - or else, queries will be sent to fallback servers
## - finally, if `ignore_system_dns` is `false`, queries will be sent
##   to the system DNS
##
## (*) this is incompatible with systemd sockets.
## `listen_addrs` must not be empty.

ignore_system_dns = true


## Maximum time (in seconds) to wait for network connectivity before
## initializing the proxy.
## Useful if the proxy is automatically started at boot, and network
## connectivity is not guaranteed to be immediately available.
## Use 0 to not test for connectivity at all (not recommended),
## and -1 to wait as much as possible.

netprobe_timeout = 60

## Address and port to try initializing a connection to, just to check
## if the network is up. It can be any address and any port, even if
## there is nothing answering these on the other side. Just don't use
## a local address, as the goal is to check for Internet connectivity.
## On Windows, a datagram with a single, nul byte will be sent, only
## when the system starts.
## On other operating systems, the connection will be initialized
## but nothing will be sent at all.

netprobe_address = '9.9.9.9:53'


## Offline mode - Do not use any remote encrypted servers.
## The proxy will remain fully functional to respond to queries that
## plugins can handle directly (forwarding, cloaking, ...)

# offline_mode = false


## Additional data to attach to outgoing queries.
## These strings will be added as TXT records to queries.
## Do not use, except on servers explicitly asking for extra data
## to be present.
## encrypted-dns-server can be configured to use this for access control
## in the [access_control] section

# query_meta = ['key1:value1', 'key2:value2', 'token:MySecretToken']


## Automatic log files rotation

# Maximum log files size in MB - Set to 0 for unlimited.
log_files_max_size = 10

# How long to keep backup files, in days
log_files_max_age = 7

# Maximum log files backups to keep (or 0 to keep all backups)
log_files_max_backups = 1


#########################
#        Filters        #
#########################

## Note: if you are using dnsmasq, disable the `dnssec` option in dnsmasq if you
## configure dnscrypt-proxy to do any kind of filtering (including the filters
## below and blocklists).
## You can still choose resolvers that do DNSSEC validation.


## Immediately respond to IPv6-related queries with an empty response
## This makes things faster when there is no IPv6 connectivity, but can
## also cause reliability issues with some stub resolvers.

block_ipv6 = false


## Immediately respond to A and AAAA queries for host names without a domain name
## This also prevents "dotless domain names" from being resolved upstream.

block_unqualified = true


## Immediately respond to queries for local zones instead of leaking them to
## upstream resolvers (always causing errors or timeouts).

block_undelegated = true


## TTL for synthetic responses sent when a request has been blocked (due to
## IPv6 or blocklists).

reject_ttl = 10


##################################################################################
#        Route queries for specific domains to a dedicated set of servers        #
##################################################################################

## See the `example-forwarding-rules.txt` file for an example

# forwarding_rules = 'forwarding-rules.txt'


###############################
#        Cloaking rules       #
###############################

## Cloaking returns a predefined address for a specific name.
## In addition to acting as a HOSTS file, it can also return the IP address
## of a different name. It will also do CNAME flattening.
## If 'cloak_ptr' is set, then PTR (reverse lookups) are enabled
## for cloaking rules that do not contain wild cards.
##
## See the `example-cloaking-rules.txt` file for an example

# cloaking_rules = 'cloaking-rules.txt'

## TTL used when serving entries in cloaking-rules.txt

# cloak_ttl = 600
# cloak_ptr = false


###########################
#        DNS cache        #
###########################

## Enable a DNS cache to reduce latency and outgoing traffic

cache = true


## Cache size

cache_size = 4096


## Minimum TTL for cached entries

cache_min_ttl = 2400


## Maximum TTL for cached entries

cache_max_ttl = 86400


## Minimum TTL for negatively cached entries

cache_neg_min_ttl = 60


## Maximum TTL for negatively cached entries

cache_neg_max_ttl = 600


########################################
#        Captive portal handling       #
########################################

[captive_portals]

## A file that contains a set of names used by operating systems to
## check for connectivity and captive portals, along with hard-coded
## IP addresses to return.

# map_file = 'example-captive-portals.txt'


##################################
#        Local DoH server        #
##################################

[local_doh]

## dnscrypt-proxy can act as a local DoH server. By doing so, web browsers
## requiring a direct connection to a DoH server in order to enable some
## features will enable these, without bypassing your DNS proxy.

## Addresses that the local DoH server should listen to

# listen_addresses = ['127.0.0.1:3000']


## Path of the DoH URL. This is not a file, but the part after the hostname
## in the URL. By convention, `/dns-query` is frequently chosen.
## For each `listen_address` the complete URL to access the server will be:
## `https://<listen_address><path>` (ex: `https://127.0.0.1/dns-query`)

# path = '/dns-query'


## Certificate file and key - Note that the certificate has to be trusted.
## Can be generated using the following command:
## openssl req -x509 -nodes -newkey rsa:2048 -days 5000 -sha256 -keyout localhost.pem -out localhost.pem
## See the documentation (wiki) for more information.

# cert_file = 'localhost.pem'
# cert_key_file = 'localhost.pem'


###############################
#        Query logging        #
###############################

## Log client queries to a file

[query_log]

## Path to the query log file (absolute, or relative to the same directory as the config file)
## Can be set to /dev/stdout in order to log to the standard output.

# file = 'query.log'


## Query log format (currently supported: tsv and ltsv)

format = 'tsv'


## Do not log these query types, to reduce verbosity. Keep empty to log everything.

# ignored_qtypes = ['DNSKEY', 'NS']


############################################
#        Suspicious queries logging        #
############################################

## Log queries for nonexistent zones
## These queries can reveal the presence of malware, broken/obsolete applications,
## and devices signaling their presence to 3rd parties.

[nx_log]

## Path to the query log file (absolute, or relative to the same directory as the config file)

# file = 'nx.log'


## Query log format (currently supported: tsv and ltsv)

format = 'tsv'


######################################################
#        Pattern-based blocking (blocklists)         #
######################################################

## Blocklists are made of one pattern per line. Example of valid patterns:
##
##   example.com
##   =example.com
##   *sex*
##   ads.*
##   ads*.example.*
##   ads*.example[0-9]*.com
##
## Example blocklist files can be found at https://download.dnscrypt.info/blocklists/
## A script to build blocklists from public feeds can be found in the
## `utils/generate-domains-blocklists` directory of the dnscrypt-proxy source code.

[blocked_names]

## Path to the file of blocking rules (absolute, or relative to the same directory as the config file)

# blocked_names_file = 'blocked-names.txt'


## Optional path to a file logging blocked queries

# log_file = 'blocked-names.log'


## Optional log format: tsv or ltsv (default: tsv)

# log_format = 'tsv'


###########################################################
#        Pattern-based IP blocking (IP blocklists)        #
###########################################################

## IP blocklists are made of one pattern per line. Example of valid patterns:
##
##   127.*
##   fe80:abcd:*
##   192.168.1.4

[blocked_ips]

## Path to the file of blocking rules (absolute, or relative to the same directory as the config file)

# blocked_ips_file = 'blocked-ips.txt'


## Optional path to a file logging blocked queries

# log_file = 'blocked-ips.log'


## Optional log format: tsv or ltsv (default: tsv)

# log_format = 'tsv'


######################################################
#   Pattern-based allow lists (blocklists bypass)    #
######################################################

## Allowlists support the same patterns as blocklists
## If a name matches an allowlist entry, the corresponding session
## will bypass names and IP filters.
##
## Time-based rules are also supported to make some websites only accessible at specific times of the day.

[allowed_names]

## Path to the file of allow list rules (absolute, or relative to the same directory as the config file)

# allowed_names_file = 'allowed-names.txt'


## Optional path to a file logging allowed queries

# log_file = 'allowed-names.log'


## Optional log format: tsv or ltsv (default: tsv)

# log_format = 'tsv'


#########################################################
#   Pattern-based allowed IPs lists (blocklists bypass) #
#########################################################

## Allowed IP lists support the same patterns as IP blocklists
## If an IP response matches an allowed entry, the corresponding session
## will bypass IP filters.
##
## Time-based rules are also supported to make some websites only accessible at specific times of the day.

[allowed_ips]

## Path to the file of allowed ip rules (absolute, or relative to the same directory as the config file)

# allowed_ips_file = 'allowed-ips.txt'


## Optional path to a file logging allowed queries

# log_file = 'allowed-ips.log'

## Optional log format: tsv or ltsv (default: tsv)

# log_format = 'tsv'


##########################################
#        Time access restrictions        #
##########################################

## One or more weekly schedules can be defined here.
## Patterns in the name-based blocked_names file can optionally be followed with @schedule_name
## to apply the pattern 'schedule_name' only when it matches a time range of that schedule.
##
## For example, the following rule in a blocklist file:
## *.youtube.* @time-to-sleep
## would block access to YouTube during the times defined by the 'time-to-sleep' schedule.
##
## {after='21:00', before= '7:00'} matches 0:00-7:00 and 21:00-0:00
## {after= '9:00', before='18:00'} matches 9:00-18:00

[schedules]

# [schedules.time-to-sleep]
#   mon = [{after='21:00', before='7:00'}]
#   tue = [{after='21:00', before='7:00'}]
#   wed = [{after='21:00', before='7:00'}]
#   thu = [{after='21:00', before='7:00'}]
#   fri = [{after='23:00', before='7:00'}]
#   sat = [{after='23:00', before='7:00'}]
#   sun = [{after='21:00', before='7:00'}]

# [schedules.work]
#   mon = [{after='9:00', before='18:00'}]
#   tue = [{after='9:00', before='18:00'}]
#   wed = [{after='9:00', before='18:00'}]
#   thu = [{after='9:00', before='18:00'}]
#   fri = [{after='9:00', before='17:00'}]


#########################
#        Servers        #
#########################

## Remote lists of available servers
## Multiple sources can be used simultaneously, but every source
## requires a dedicated cache file.
##
## Refer to the documentation for URLs of public sources.
##
## A prefix can be prepended to server names in order to
## avoid collisions if different sources share the same for
## different servers. In that case, names listed in `server_names`
## must include the prefixes.
##
## If the `urls` property is missing, cache files and valid signatures
## must already be present. This doesn't prevent these cache files from
## expiring after `refresh_delay` hours.
## `refreshed_delay` must be in the [24..168] interval.
## The minimum delay of 24 hours (1 day) avoids unnecessary requests to servers.
## The maximum delay of 168 hours (1 week) ensures cache freshness.

[sources]

## DNSCrypt v2 resolvers. Original resolver is available as well
## An example of a remote source from https://github.com/junkurihara/experimental-resolvers
[sources.'public-resolvers']
urls = ['https://raw.githubusercontent.com/DNSCrypt/dnscrypt-resolvers/master/v3/public-resolvers.md', 'https://download.dnscrypt.info/resolvers-list/v3/public-resolvers.md']
    cache_file = 'public-resolvers.md'
    minisign_key = 'RWQf6LRCGA9i53mlYecO4IzT51TGPpvWucNSCh1CBM0QTaLn73Y7GFO3'
    refresh_delay = 72
    prefix = ''

## Anonymized DNS relays
## PoC mu-ODNS relays
[sources.'relays']
urls = [
  'https://raw.githubusercontent.com/junkurihara/experimental-resolvers/main/relays.md',
]
cache_file = 'relays.md'
minisign_key = 'RWQm8wdk0lJP8AyGtShi96d72ZzkZnGX9gxR0F5EIWmMW2N25SDfzbrt'
refresh_delay = 72
prefix = ''


## ODoH (Oblivious DoH) servers and relays
# [sources.odoh-servers]
#   urls = ['https://raw.githubusercontent.com/DNSCrypt/dnscrypt-resolvers/master/v3/odoh-servers.md', 'https://download.dnscrypt.info/resolvers-list/v3/odoh-servers.md']
#   cache_file = 'odoh-servers.md'
#   minisign_key = 'RWQf6LRCGA9i53mlYecO4IzT51TGPpvWucNSCh1CBM0QTaLn73Y7GFO3'
#   refresh_delay = 24
#   prefix = ''
# [sources.odoh-relays]
#   urls = ['https://raw.githubusercontent.com/DNSCrypt/dnscrypt-resolvers/master/v3/odoh-relays.md', 'https://download.dnscrypt.info/resolvers-list/v3/odoh-relays.md']
#   cache_file = 'odoh-relays.md'
#   minisign_key = 'RWQf6LRCGA9i53mlYecO4IzT51TGPpvWucNSCh1CBM0QTaLn73Y7GFO3'
#   refresh_delay = 24
#   prefix = ''

## Another example source, with resolvers censoring some websites not appropriate for children
## This is a subset of the `public-resolvers` list, so enabling both is useless

## Quad9
  # [sources.quad9-resolvers]
  #   urls = ['https://www.quad9.net/quad9-resolvers.md']
  #   minisign_key = 'RWQBphd2+f6eiAqBsvDZEBXBGHQBJfeG6G+wJPPKxCZMoEQYpmoysKUN'
  #   cache_file = 'quad9-resolvers.md'
  #   prefix = 'quad9-'

  ### Another example source, with resolvers censoring some websites not appropriate for children
  ### This is a subset of the `public-resolvers` list, so enabling both is useless.

  # [sources.parental-control]
  #   urls = ['https://raw.githubusercontent.com/DNSCrypt/dnscrypt-resolvers/master/v3/parental-control.md', 'https://download.dnscrypt.info/resolvers-list/v3/parental-control.md']
  #   cache_file = 'parental-control.md'
  #   minisign_key = 'RWQf6LRCGA9i53mlYecO4IzT51TGPpvWucNSCh1CBM0QTaLn73Y7GFO3'

<<<<<<< HEAD
# [sources.'parental-control']
#   urls = ['https://raw.githubusercontent.com/DNSCrypt/dnscrypt-resolvers/master/v3/parental-control.md', 'https://download.dnscrypt.info/resolvers-list/v3/parental-control.md', 'https://ipv6.download.dnscrypt.info/resolvers-list/v3/parental-control.md']
#   cache_file = 'parental-control.md'
#   minisign_key = 'RWQf6LRCGA9i53mlYecO4IzT51TGPpvWucNSCh1CBM0QTaLn73Y7GFO3'
=======
  ### dnscry.pt servers - See https://www.dnscry.pt

  #  [sources.dnscry-pt-resolvers]
  #    urls = ["https://www.dnscry.pt/resolvers.md"]
  #    minisign_key = "RWQM31Nwkqh01x88SvrBL8djp1NH56Rb4mKLHz16K7qsXgEomnDv6ziQ"
  #    cache_file = "dnscry.pt-resolvers.md"
  #    refresh_delay = 72
  #    prefix = "dnscry.pt-"
>>>>>>> 658835b4


#########################################
#        Servers with known bugs        #
#########################################

[broken_implementations]

## Cisco servers currently cannot handle queries larger than 1472 bytes, and don't
## truncate responses larger than questions as expected by the DNSCrypt protocol.
## This prevents large responses from being received over UDP and over relays.
##
## Older versions of the `dnsdist` server software had a bug with queries larger
## than 1500 bytes. This is fixed since `dnsdist` version 1.5.0, but
## some server may still run an outdated version.
##
## The list below enables workarounds to make non-relayed usage more reliable
## until the servers are fixed.

fragments_blocked = [
  'cisco',
  'cisco-ipv6',
  'cisco-familyshield',
  'cisco-familyshield-ipv6',
  'cleanbrowsing-adult',
  'cleanbrowsing-adult-ipv6',
  'cleanbrowsing-family',
  'cleanbrowsing-family-ipv6',
  'cleanbrowsing-security',
  'cleanbrowsing-security-ipv6',
]


#################################################################
#        Certificate-based client authentication for DoH        #
#################################################################

## Use a X509 certificate to authenticate yourself when connecting to DoH servers.
## This is only useful if you are operating your own, private DoH server(s).
## 'creds' maps servers to certificates, and supports multiple entries.
## If you are not using the standard root CA, an optional "root_ca"
## property set to the path to a root CRT file can be added to a server entry.

[doh_client_x509_auth]

# creds = [
#    { server_name='*', client_cert='client.crt', client_key='client.key' }
# ]


#############################################
#  Anonymized DNS modified for PoC mu-ODNS  #
#############################################

[anonymized_dns]

## Routes are indirect ways to reach DNSCrypt servers.
##
## A route maps a server name ("server_name") to one or more relays that will be
## used to connect to that server.
##
## A relay can be specified as a DNS Stamp (either a relay stamp, or a
## DNSCrypt stamp) or a server name.
##
## The following example routes "example-server-1" via `anon-example-1` or `anon-example-2`,
## and "example-server-2" via the relay whose relay DNS stamp is
## "sdns://gRIxMzcuNzQuMjIzLjIzNDo0NDM".
##
## !!! THESE ARE JUST EXAMPLES !!!
##
## Review the list of available relays from the "relays.md" file, and, for each
## server you want to use, define the relays you want connections to go through.
##
## Carefully choose relays and servers so that they are run by different entities.
##
## "server_name" can also be set to "*" to define a default route, for all servers:
## { server_name='*', via=[{stamp='anon-example-1'}, {stamp='anon-example-2'}] }
##
## If a route is ["*"], the proxy automatically picks relays on a distinct network.
## { server_name='*', via=[{stamp='*'}] } is also an option, but is likely to be suboptimal.

#####################################################
### For privacy enhanced anonymized DNS (mu-ODNS) ###
#####################################################
## If an option specified_nexthop = true and a relay is specified with "nexthop",
## it is selected as a nex-thop relay in the route:
## { server_name='*', via=[{stamp='anon-exmaple-1', nexthop=true}, ...]}
##
## The default value of "nexthop" is false.
## If nexthop flags of all available relays are false, all relays are treated equally.
## If some of them are specified, one of nexthop=true relay is chosen for the nexthop
## relay, and others (subsequent relays) are chosen from the remaining.
## When an option relay_randomization = true, relays are chosen at random.
## When {stamp='*'} is given, nexthop flags for relays can be overridden by explicitly
## specifying nexthop=true.

## Manual selection is always recommended over automatic selection, so that you can
## select (relays,server) pairs that work well and fit your own criteria (close by or
## in different countries, operated by different entities, on distinct ISPs...)

# routes = [
#    { server_name='example-server-1', via=[ { stamp = 'anon-example-1', nexthop = true }, { stamp = 'anon-example-2' }] },
#    { server_name='example-server-2', via=[ { stamp = 'sdns://gRIxMzcuNzQuMjIzLjIzNDo0NDM' }] }
# ]

####################################################
## The following is an example configuration.
## This may work, but you should configure as you need first.
## If you use the below, you should carefully check the list specified in [sources.'relays'].
####################################################
## !!! BELOW IS JUST AN EXAMPLE !!!
routes = [
  { server_name = '*', via = [
    # saldns01
    { stamp = 'anon-saldns01-conoha-ipv4', nexthop = true },
    # saldns02
    { stamp = 'anon-saldns02-conoha-ipv4', nexthop = true },
    # saldnssg01
    { stamp = 'anon-saldnssg01-conoha-ipv4', nexthop = false },
    # all available relays from fetched lists specified in [sources.'relays'].
    { stamp = '*' },
  ] },
]
####################################################

## Skip resolvers incompatible with anonymization instead of using them directly

skip_incompatible = false


## If public server certificates for a non-conformant server cannot be
## retrieved via a relay, try getting them directly. Actual queries
## will then always go through relays.

# direct_cert_fallback = false


# If multiple relays are specified, some of them are randomly chosen when
# a query is issued. The default value is true (randomized).

relay_randomization = true


# If this option is true, one of relays with "nexthop=true" is chosen as the
# nexthop relay (at random if relay_randomization=true).
# If there's no relay with "nexthop=true", the proxy falls back to choose a
# relay with "nexthop=false|nil". The default value is false.
# (This should be true as mu-ODNS.)

specified_nexthop = true


# Maximum number of relays (hops before the destination DNSCrypt server).
# Default value is 1. Must be > 0 and max_relays >= min_relays

max_relays = 3


# Minimum number of relays (hops before the destination DNS server).
# Default value is 1. Must be > 0 and max_relays >= min_relays

min_relays = 1


# If proto_v2 = true, a TLV-like header of smaller size is used, which is not
# compatible with # the original version of Anonymized DNSCrypt.
# If it is false, the proxy will use v1 in which for max_relays = min_relays = 1,
# the protocol is identical to the original Anonymized DNSCrypt (compatible).
# The default value is true.

proto_v2 = true

###############################
#            DNS64            #
###############################

## DNS64 is a mechanism for synthesizing AAAA records from A records.
## It is used with an IPv6/IPv4 translator to enable client-server
## communication between an IPv6-only client and an IPv4-only server,
## without requiring any changes to either the IPv6 or the IPv4 node,
## for the class of applications that work through NATs.
##
## There are two options to synthesize such records:
## Option 1: Using a set of static IPv6 prefixes;
## Option 2: By discovering the IPv6 prefix from DNS64-enabled resolver.
##
## If both options are configured - only static prefixes are used.
## (Ref. RFC6147, RFC6052, RFC7050)
##
## Do not enable unless you know what DNS64 is and why you need it, or else
## you won't be able to connect to anything at all.

[dns64]

## Static prefix(es) as Pref64::/n CIDRs

# prefix = ['64:ff9b::/96']

## DNS64-enabled resolver(s) to discover Pref64::/n CIDRs
## These resolvers are used to query for Well-Known IPv4-only Name (WKN) "ipv4only.arpa." to discover only.
## Set with your ISP's resolvers in case of custom prefixes (other than Well-Known Prefix 64:ff9b::/96).
## IMPORTANT: Default resolvers listed below support Well-Known Prefix 64:ff9b::/96 only.

# resolver = ['[2606:4700:4700::64]:53', '[2001:4860:4860::64]:53']


########################################
#            Static entries            #
########################################

## Optional, local, static list of additional servers
## Mostly useful for testing your own servers.

[static]

# [static.myserver]
#   stamp = 'sdns://AQcAAAAAAAAAAAAQMi5kbnNjcnlwdC1jZXJ0Lg'<|MERGE_RESOLUTION|>--- conflicted
+++ resolved
@@ -745,12 +745,6 @@
   #   cache_file = 'parental-control.md'
   #   minisign_key = 'RWQf6LRCGA9i53mlYecO4IzT51TGPpvWucNSCh1CBM0QTaLn73Y7GFO3'
 
-<<<<<<< HEAD
-# [sources.'parental-control']
-#   urls = ['https://raw.githubusercontent.com/DNSCrypt/dnscrypt-resolvers/master/v3/parental-control.md', 'https://download.dnscrypt.info/resolvers-list/v3/parental-control.md', 'https://ipv6.download.dnscrypt.info/resolvers-list/v3/parental-control.md']
-#   cache_file = 'parental-control.md'
-#   minisign_key = 'RWQf6LRCGA9i53mlYecO4IzT51TGPpvWucNSCh1CBM0QTaLn73Y7GFO3'
-=======
   ### dnscry.pt servers - See https://www.dnscry.pt
 
   #  [sources.dnscry-pt-resolvers]
@@ -759,8 +753,6 @@
   #    cache_file = "dnscry.pt-resolvers.md"
   #    refresh_delay = 72
   #    prefix = "dnscry.pt-"
->>>>>>> 658835b4
-
 
 #########################################
 #        Servers with known bugs        #
