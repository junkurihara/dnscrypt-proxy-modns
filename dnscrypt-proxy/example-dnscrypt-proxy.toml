--- conflicted
+++ resolved
@@ -457,11 +457,6 @@
 
 
 ## Do not log these query types, to reduce verbosity. Keep empty to log everything.
-<<<<<<< HEAD
-=======
-
-# ignored_qtypes = ['DNSKEY', 'NS']
->>>>>>> ac6abfb9
 
 # ignored_qtypes = ['DNSKEY', 'NS']
 
@@ -477,22 +472,11 @@
 [nx_log]
 
 ## Path to the query log file (absolute, or relative to the same directory as the config file)
-<<<<<<< HEAD
-=======
 
 # file = 'nx.log'
->>>>>>> ac6abfb9
-
-# file = 'nx.log'
-
-<<<<<<< HEAD
+
 
 ## Query log format (currently supported: tsv and ltsv)
-=======
-## Query log format (currently supported: tsv and ltsv)
-
-format = 'tsv'
->>>>>>> ac6abfb9
 
 format = 'tsv'
 
@@ -517,33 +501,16 @@
 [blocked_names]
 
 ## Path to the file of blocking rules (absolute, or relative to the same directory as the config file)
-<<<<<<< HEAD
-=======
 
 # blocked_names_file = 'blocked-names.txt'
->>>>>>> ac6abfb9
-
-# blocked_names_file = 'blocked-names.txt'
-
-<<<<<<< HEAD
+
 
 ## Optional path to a file logging blocked queries
-=======
-## Optional path to a file logging blocked queries
 
 # log_file = 'blocked-names.log'
->>>>>>> ac6abfb9
-
-# log_file = 'blocked-names.log'
-
-<<<<<<< HEAD
+
 
 ## Optional log format: tsv or ltsv (default: tsv)
-=======
-## Optional log format: tsv or ltsv (default: tsv)
-
-# log_format = 'tsv'
->>>>>>> ac6abfb9
 
 # log_format = 'tsv'
 
@@ -571,11 +538,6 @@
 
 
 ## Optional log format: tsv or ltsv (default: tsv)
-<<<<<<< HEAD
-=======
-
-# log_format = 'tsv'
->>>>>>> ac6abfb9
 
 # log_format = 'tsv'
 
@@ -593,33 +555,16 @@
 [allowed_names]
 
 ## Path to the file of allow list rules (absolute, or relative to the same directory as the config file)
-<<<<<<< HEAD
-=======
 
 # allowed_names_file = 'allowed-names.txt'
->>>>>>> ac6abfb9
-
-# allowed_names_file = 'allowed-names.txt'
-
-<<<<<<< HEAD
+
 
 ## Optional path to a file logging allowed queries
-=======
-## Optional path to a file logging allowed queries
 
 # log_file = 'allowed-names.log'
->>>>>>> ac6abfb9
-
-# log_file = 'allowed-names.log'
-
-<<<<<<< HEAD
+
 
 ## Optional log format: tsv or ltsv (default: tsv)
-=======
-## Optional log format: tsv or ltsv (default: tsv)
-
-# log_format = 'tsv'
->>>>>>> ac6abfb9
 
 # log_format = 'tsv'
 
@@ -637,30 +582,15 @@
 [allowed_ips]
 
 ## Path to the file of allowed ip rules (absolute, or relative to the same directory as the config file)
-<<<<<<< HEAD
-=======
 
 # allowed_ips_file = 'allowed-ips.txt'
->>>>>>> ac6abfb9
-
-# allowed_ips_file = 'allowed-ips.txt'
-
-<<<<<<< HEAD
+
 
 ## Optional path to a file logging allowed queries
 
 # log_file = 'allowed-ips.log'
 
 ## Optional log format: tsv or ltsv (default: tsv)
-=======
-## Optional path to a file logging allowed queries
-
-# log_file = 'allowed-ips.log'
-
-## Optional log format: tsv or ltsv (default: tsv)
-
-# log_format = 'tsv'
->>>>>>> ac6abfb9
 
 # log_format = 'tsv'
 
@@ -682,39 +612,21 @@
 
 [schedules]
 
-<<<<<<< HEAD
-# [schedules.'time-to-sleep']
-# mon = [{after='21:00', before='7:00'}]
-# tue = [{after='21:00', before='7:00'}]
-# wed = [{after='21:00', before='7:00'}]
-# thu = [{after='21:00', before='7:00'}]
-# fri = [{after='23:00', before='7:00'}]
-# sat = [{after='23:00', before='7:00'}]
-# sun = [{after='21:00', before='7:00'}]
-=======
-  # [schedules.time-to-sleep]
-  #   mon = [{after='21:00', before='7:00'}]
-  #   tue = [{after='21:00', before='7:00'}]
-  #   wed = [{after='21:00', before='7:00'}]
-  #   thu = [{after='21:00', before='7:00'}]
-  #   fri = [{after='23:00', before='7:00'}]
-  #   sat = [{after='23:00', before='7:00'}]
-  #   sun = [{after='21:00', before='7:00'}]
-
-  # [schedules.work]
-  #   mon = [{after='9:00', before='18:00'}]
-  #   tue = [{after='9:00', before='18:00'}]
-  #   wed = [{after='9:00', before='18:00'}]
-  #   thu = [{after='9:00', before='18:00'}]
-  #   fri = [{after='9:00', before='17:00'}]
->>>>>>> ac6abfb9
-
-# [schedules.'work']
-# mon = [{after='9:00', before='18:00'}]
-# tue = [{after='9:00', before='18:00'}]
-# wed = [{after='9:00', before='18:00'}]
-# thu = [{after='9:00', before='18:00'}]
-# fri = [{after='9:00', before='17:00'}]
+# [schedules.time-to-sleep]
+#   mon = [{after='21:00', before='7:00'}]
+#   tue = [{after='21:00', before='7:00'}]
+#   wed = [{after='21:00', before='7:00'}]
+#   thu = [{after='21:00', before='7:00'}]
+#   fri = [{after='23:00', before='7:00'}]
+#   sat = [{after='23:00', before='7:00'}]
+#   sun = [{after='21:00', before='7:00'}]
+
+# [schedules.work]
+#   mon = [{after='9:00', before='18:00'}]
+#   tue = [{after='9:00', before='18:00'}]
+#   wed = [{after='9:00', before='18:00'}]
+#   thu = [{after='9:00', before='18:00'}]
+#   fri = [{after='9:00', before='17:00'}]
 
 
 #########################
@@ -741,7 +653,6 @@
 
 [sources]
 
-<<<<<<< HEAD
 ## DNSCrypt v2 resolvers. Original resolver is available as well
 ## An example of a remote source from https://github.com/junkurihara/experimental-resolvers
 [sources.'public-resolvers']
@@ -789,61 +700,11 @@
 ## Another example source, with resolvers censoring some websites not appropriate for children
 ## This is a subset of the `public-resolvers` list, so enabling both is useless
 
+
 # [sources.'parental-control']
 #   urls = ['https://raw.githubusercontent.com/DNSCrypt/dnscrypt-resolvers/master/v3/parental-control.md', 'https://download.dnscrypt.info/resolvers-list/v3/parental-control.md', 'https://ipv6.download.dnscrypt.info/resolvers-list/v3/parental-control.md']
 #   cache_file = 'parental-control.md'
 #   minisign_key = 'RWQf6LRCGA9i53mlYecO4IzT51TGPpvWucNSCh1CBM0QTaLn73Y7GFO3'
-=======
-  ### An example of a remote source from https://github.com/DNSCrypt/dnscrypt-resolvers
-
-  [sources.public-resolvers]
-    urls = ['https://raw.githubusercontent.com/DNSCrypt/dnscrypt-resolvers/master/v3/public-resolvers.md', 'https://download.dnscrypt.info/resolvers-list/v3/public-resolvers.md', 'https://ipv6.download.dnscrypt.info/resolvers-list/v3/public-resolvers.md']
-    cache_file = 'public-resolvers.md'
-    minisign_key = 'RWQf6LRCGA9i53mlYecO4IzT51TGPpvWucNSCh1CBM0QTaLn73Y7GFO3'
-    refresh_delay = 72
-    prefix = ''
-
-  ### Anonymized DNS relays
-
-  [sources.relays]
-    urls = ['https://raw.githubusercontent.com/DNSCrypt/dnscrypt-resolvers/master/v3/relays.md', 'https://download.dnscrypt.info/resolvers-list/v3/relays.md', 'https://ipv6.download.dnscrypt.info/resolvers-list/v3/relays.md']
-    cache_file = 'relays.md'
-    minisign_key = 'RWQf6LRCGA9i53mlYecO4IzT51TGPpvWucNSCh1CBM0QTaLn73Y7GFO3'
-    refresh_delay = 72
-    prefix = ''
-
-  ### ODoH (Oblivious DoH) servers and relays
-
-  # [sources.odoh-servers]
-  #   urls = ['https://raw.githubusercontent.com/DNSCrypt/dnscrypt-resolvers/master/v3/odoh-servers.md', 'https://download.dnscrypt.info/resolvers-list/v3/odoh-servers.md', 'https://ipv6.download.dnscrypt.info/resolvers-list/v3/odoh-servers.md']
-  #   cache_file = 'odoh-servers.md'
-  #   minisign_key = 'RWQf6LRCGA9i53mlYecO4IzT51TGPpvWucNSCh1CBM0QTaLn73Y7GFO3'
-  #   refresh_delay = 24
-  #   prefix = ''
-  # [sources.odoh-relays]
-  #   urls = ['https://raw.githubusercontent.com/DNSCrypt/dnscrypt-resolvers/master/v3/odoh-relays.md', 'https://download.dnscrypt.info/resolvers-list/v3/odoh-relays.md', 'https://ipv6.download.dnscrypt.info/resolvers-list/v3/odoh-relays.md']
-  #   cache_file = 'odoh-relays.md'
-  #   minisign_key = 'RWQf6LRCGA9i53mlYecO4IzT51TGPpvWucNSCh1CBM0QTaLn73Y7GFO3'
-  #   refresh_delay = 24
-  #   prefix = ''
-
-  ### Quad9
-
-  # [sources.quad9-resolvers]
-  #   urls = ['https://www.quad9.net/quad9-resolvers.md']
-  #   minisign_key = 'RWQBphd2+f6eiAqBsvDZEBXBGHQBJfeG6G+wJPPKxCZMoEQYpmoysKUN'
-  #   cache_file = 'quad9-resolvers.md'
-  #   prefix = 'quad9-'
-
-  ### Another example source, with resolvers censoring some websites not appropriate for children
-  ### This is a subset of the `public-resolvers` list, so enabling both is useless.
-
-  # [sources.parental-control]
-  #   urls = ['https://raw.githubusercontent.com/DNSCrypt/dnscrypt-resolvers/master/v3/parental-control.md', 'https://download.dnscrypt.info/resolvers-list/v3/parental-control.md', 'https://ipv6.download.dnscrypt.info/resolvers-list/v3/parental-control.md']
-  #   cache_file = 'parental-control.md'
-  #   minisign_key = 'RWQf6LRCGA9i53mlYecO4IzT51TGPpvWucNSCh1CBM0QTaLn73Y7GFO3'
-
->>>>>>> ac6abfb9
 
 
 #########################################
@@ -1059,10 +920,5 @@
 
 [static]
 
-<<<<<<< HEAD
-# [static.'myserver']
-# stamp = 'sdns://AQcAAAAAAAAAAAAQMi5kbnNjcnlwdC1jZXJ0Lg'
-=======
-  # [static.myserver]
-  #   stamp = 'sdns://AQcAAAAAAAAAAAAQMi5kbnNjcnlwdC1jZXJ0Lg'
->>>>>>> ac6abfb9
+# [static.myserver]
+#   stamp = 'sdns://AQcAAAAAAAAAAAAQMi5kbnNjcnlwdC1jZXJ0Lg'