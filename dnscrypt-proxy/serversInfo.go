--- conflicted
+++ resolved
@@ -372,9 +372,6 @@
 	return relayStamps[bestRelayIdxs[rand.Intn(len(bestRelayIdxs))]]
 }
 
-<<<<<<< HEAD
-// Called only when DNSCrypt at this point (Jan. 14, 2021), ODoH needs to be handled by an arg of StampProtoType.
-=======
 func relayProtoForServerProto(proto stamps.StampProtoType) (stamps.StampProtoType, error) {
 	switch proto {
 	case stamps.StampProtoTypeDNSCrypt:
@@ -386,7 +383,6 @@
 	}
 }
 
->>>>>>> a34258c3
 func route(proxy *Proxy, name string, serverProto stamps.StampProtoType) (*Relay, error) {
 	routes := proxy.routes
 	if routes == nil {
@@ -398,7 +394,7 @@
 		wildcard = true
 		relays, ok = (*routes)["*"]
 	}
-	if !ok || len(relayNames) == 0 {
+	if !ok || len(relays) == 0 {
 		return nil, nil
 	}
 
@@ -407,32 +403,21 @@
 		dlog.Errorf("Server [%v]'s protocol doesn't support anonymization", name)
 		return nil, nil
 	}
-<<<<<<< HEAD
 	//relayStamps := make([]stamps.ServerStamp, 0)
 	relayStamps := make([]ServerStampWithMeta, 0)
 	for _, relay := range relays {
 		stamp, err := stamps.NewServerStampFromString(relay.RelayName)
 		if err == nil {
 			relayStamp := ServerStampWithMeta{Nexthop: relay.Nexthop, ServerStamp: stamp}
-			relayStamps = append(relayStamps, relayStamp)
+			if relayStamp.Proto == relayProto {
+				relayStamps = append(relayStamps, relayStamp)
+			}
 		} else if relay.RelayName == "*" {
 			proxy.serversInfo.RLock()
 			for _, registeredServer := range proxy.serversInfo.registeredRelays {
-				relayStamps = append(relayStamps, ServerStampWithMeta{Nexthop: relay.Nexthop, ServerStamp: registeredServer.stamp})
-=======
-	relayStamps := make([]stamps.ServerStamp, 0)
-	for _, relayName := range relayNames {
-		if relayStamp, err := stamps.NewServerStampFromString(relayName); err == nil {
-			if relayStamp.Proto == relayProto {
-				relayStamps = append(relayStamps, relayStamp)
-			}
-		} else if relayName == "*" {
-			proxy.serversInfo.RLock()
-			for _, registeredServer := range proxy.serversInfo.registeredRelays {
 				if registeredServer.stamp.Proto == relayProto {
-					relayStamps = append(relayStamps, registeredServer.stamp)
+					relayStamps = append(relayStamps, ServerStampWithMeta{Nexthop: relay.Nexthop, ServerStamp: registeredServer.stamp})
 				}
->>>>>>> a34258c3
 			}
 			proxy.serversInfo.RUnlock()
 			wildcard = true
@@ -440,31 +425,20 @@
 		} else {
 			proxy.serversInfo.RLock()
 			for _, registeredServer := range proxy.serversInfo.registeredRelays {
-<<<<<<< HEAD
-				if registeredServer.name == relay.RelayName {
+				if registeredServer.name == relay.RelayName && registeredServer.stamp.Proto == relayProto {
 					relayStamps = append(relayStamps, ServerStampWithMeta{Nexthop: relay.Nexthop, ServerStamp: registeredServer.stamp})
-=======
-				if registeredServer.name == relayName && registeredServer.stamp.Proto == relayProto {
-					relayStamps = append(relayStamps, registeredServer.stamp)
->>>>>>> a34258c3
 					break
 				}
 			}
 			for _, registeredServer := range proxy.serversInfo.registeredServers {
-<<<<<<< HEAD
-				if registeredServer.name == relay.RelayName {
+				if registeredServer.name == relay.RelayName && registeredServer.stamp.Proto == relayProto {
 					relayStamps = append(relayStamps, ServerStampWithMeta{Nexthop: relay.Nexthop, ServerStamp: registeredServer.stamp})
-=======
-				if registeredServer.name == relayName && registeredServer.stamp.Proto == relayProto {
-					relayStamps = append(relayStamps, registeredServer.stamp)
->>>>>>> a34258c3
 					break
 				}
 			}
 			proxy.serversInfo.RUnlock()
 		}
 	}
-<<<<<<< HEAD
 
 	// remove all duplication from relaystamps
 	relayStampsNoDup := make([]ServerStampWithMeta, 0, len(relayStamps))
@@ -485,12 +459,8 @@
 	}
 
 	if len(relayStampsNoDup) == 0 {
-		return nil, fmt.Errorf("Empty relay set for [%v]", name)
-=======
-	if len(relayStamps) == 0 {
 		dlog.Warnf("Empty relay set for [%v]", name)
 		return nil, nil
->>>>>>> a34258c3
 	}
 
 	dlog.Debugf(
