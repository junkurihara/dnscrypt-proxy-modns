--- conflicted
+++ resolved
@@ -547,21 +547,14 @@
 	/// maybe not required? only used for print.
 	var relayNamesForPrint []string
 	proxy.serversInfo.RLock()
-<<<<<<< HEAD
 	for i := range relayCandidateStamps {
 		relayName := relayCandidateStamps[i].ServerAddrStr
 		for _, registeredServer := range proxy.serversInfo.registeredRelays {
-			if registeredServer.stamp.Proto == relayProto && registeredServer.stamp.ServerAddrStr == relayCandidateStamps[i].ServerAddrStr {
+			if registeredServer.stamp.Proto == relayProto &&
+				registeredServer.stamp.ServerAddrStr == relayCandidateStamps[i].ServerAddrStr {
 				relayName = registeredServer.name
 				break
 			}
-=======
-	for _, registeredServer := range proxy.serversInfo.registeredRelays {
-		if registeredServer.stamp.Proto == relayProto &&
-			registeredServer.stamp.ServerAddrStr == relayCandidateStamp.ServerAddrStr {
-			relayName = registeredServer.name
-			break
->>>>>>> df3fb0c9
 		}
 		relayNamesForPrint = append(relayNamesForPrint, relayName)
 	}
@@ -581,7 +574,6 @@
 			}
 			relayAddrs = append(relayAddrs, &DNSCryptRelay{RelayUDPAddr: relayUDPAddr, RelayTCPAddr: relayTCPAddr, Nexthop: stamp.Nexthop})
 		}
-<<<<<<< HEAD
 		dlog.Noticef("Anonymizing queries to [%v] via relays [%v]", name, relayNamesForPrint)
 		return &Relay{
 			Proto:    stamps.StampProtoTypeDNSCryptRelay,
@@ -590,17 +582,6 @@
 	case stamps.StampProtoTypeODoHRelay:
 		// TODO: relay_randomization here by randomizing [0]
 		relayBaseURL, err := url.Parse("https://" + url.PathEscape(relayCandidateStamps[0].ProviderName) + relayCandidateStamps[0].Path)
-=======
-		dlog.Noticef("Anonymizing queries for [%v] via [%v]", name, relayName)
-		return &Relay{
-			Proto:    stamps.StampProtoTypeDNSCryptRelay,
-			Dnscrypt: &DNSCryptRelay{RelayUDPAddr: relayUDPAddr, RelayTCPAddr: relayTCPAddr},
-		}, nil
-	case stamps.StampProtoTypeODoHRelay:
-		relayBaseURL, err := url.Parse(
-			"https://" + url.PathEscape(relayCandidateStamp.ProviderName) + relayCandidateStamp.Path,
-		)
->>>>>>> df3fb0c9
 		if err != nil {
 			return nil, err
 		}
