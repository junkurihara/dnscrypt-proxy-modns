--- conflicted
+++ resolved
@@ -515,20 +515,13 @@
 	/// maybe not required? only used for print.
 	var relayNamesForPrint []string
 	proxy.serversInfo.RLock()
-<<<<<<< HEAD
 	for i := range relayCandidateStamps {
 		relayName := relayCandidateStamps[i].ServerAddrStr
 		for _, registeredServer := range proxy.serversInfo.registeredRelays {
-			if registeredServer.stamp.ServerAddrStr == relayCandidateStamps[i].ServerAddrStr {
+			if registeredServer.stamp.Proto == relayProto && registeredServer.stamp.ServerAddrStr == relayCandidateStamps[i].ServerAddrStr {
 				relayName = registeredServer.name
 				break
 			}
-=======
-	for _, registeredServer := range proxy.serversInfo.registeredRelays {
-		if registeredServer.stamp.Proto == relayProto && registeredServer.stamp.ServerAddrStr == relayCandidateStamp.ServerAddrStr {
-			relayName = registeredServer.name
-			break
->>>>>>> 06733f57
 		}
 		relayNamesForPrint = append(relayNamesForPrint, relayName)
 	}
