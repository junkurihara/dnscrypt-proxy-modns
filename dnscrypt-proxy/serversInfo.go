--- conflicted
+++ resolved
@@ -612,17 +612,10 @@
 		if relayURLforTarget == nil {
 			return nil, fmt.Errorf("Relay [%v] not found", relayNamesForPrint[0])
 		}
-<<<<<<< HEAD
 		if len(relayCandidateStamps[0].ServerAddrStr) > 0 {
 			ipOnly, _ := ExtractHostAndPort(relayCandidateStamps[0].ServerAddrStr, -1)
-			if ip := ParseIP(ipOnly); ip != nil {
+			if ip, err := ParseIP(ipOnly); err != nil {
 				host, _ := ExtractHostAndPort(relayCandidateStamps[0].ProviderName, -1)
-=======
-		if len(relayCandidateStamp.ServerAddrStr) > 0 {
-			ipOnly, _ := ExtractHostAndPort(relayCandidateStamp.ServerAddrStr, -1)
-			if ip, err := ParseIP(ipOnly); err != nil {
-				host, _ := ExtractHostAndPort(relayCandidateStamp.ProviderName, -1)
->>>>>>> baee50f1
 				proxy.xTransport.saveCachedIP(host, ip, -1*time.Second)
 			}
 		}
