--- conflicted
+++ resolved
@@ -270,7 +270,7 @@
 	if activeCount == serversCount {
 		return
 	}
-	candidate := rand.Intn(serversCount-activeCount)+activeCount
+	candidate := rand.Intn(serversCount-activeCount) + activeCount
 	candidateRtt, currentActiveRtt := serversInfo.inner[candidate].rtt.Value(), serversInfo.inner[currentActive].rtt.Value()
 	if currentActiveRtt < 0 {
 		currentActiveRtt = candidateRtt
@@ -481,7 +481,6 @@
 			proxy.serversInfo.RUnlock()
 		}
 	}
-<<<<<<< HEAD
 
 	// remove all duplication from relaystamps
 	relayStampsNoDup := make([]ServerStampWithMeta, 0, len(relayStamps))
@@ -502,14 +501,9 @@
 	}
 
 	if len(relayStampsNoDup) == 0 {
-		dlog.Warnf("Empty relay set for [%v]", name)
-		return nil, nil
-=======
-	if len(relayStamps) == 0 {
 		err := fmt.Errorf("Non-existent relay set for server [%v]", name)
 		dlog.Warn(err)
 		return nil, err
->>>>>>> 72a60257
 	}
 
 	dlog.Debugf(
