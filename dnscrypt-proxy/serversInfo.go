package main

import (
	crypto_rand "crypto/rand"
	"crypto/sha256"
	"encoding/hex"
	"errors"
	"fmt"
	"math/bits"
	"math/rand"
	"net"
	"net/url"
	"sort"
	"strings"
	"sync"
	"time"

	"github.com/VividCortex/ewma"
	"github.com/jedisct1/dlog"
	clocksmith "github.com/jedisct1/go-clocksmith"
	stamps "github.com/jedisct1/go-dnsstamps"
	"github.com/miekg/dns"
	"golang.org/x/crypto/ed25519"
)

const (
	RTTEwmaDecay = 10.0
)

type RegisteredServer struct {
	name        string
	stamp       stamps.ServerStamp
	description string
}

type ServerBugs struct {
	fragmentsBlocked bool
}

type DOHClientCreds struct {
	clientCert string
	clientKey  string
	rootCA     string
}

type ServerInfo struct {
	DOHClientCreds     DOHClientCreds
	lastActionTS       time.Time
	rtt                ewma.MovingAverage
	Name               string
	HostName           string
	UDPAddr            *net.UDPAddr
	TCPAddr            *net.TCPAddr
	Relay              *Relay
	URL                *url.URL
	initialRtt         int
	Timeout            time.Duration
	CryptoConstruction CryptoConstruction
	ServerPk           [32]byte
	SharedKey          [32]byte
	MagicQuery         [8]byte
	knownBugs          ServerBugs
	Proto              stamps.StampProtoType
	useGet             bool
	odohTargetConfigs  []ODoHTargetConfig
}

type LBStrategy interface {
	getCandidate(serversCount int) int
}

type LBStrategyP2 struct{}

func (LBStrategyP2) getCandidate(serversCount int) int {
	return rand.Intn(Min(serversCount, 2))
}

type LBStrategyPN struct{ n int }

func (s LBStrategyPN) getCandidate(serversCount int) int {
	return rand.Intn(Min(serversCount, s.n))
}

type LBStrategyPH struct{}

func (LBStrategyPH) getCandidate(serversCount int) int {
	return rand.Intn(Max(Min(serversCount, 2), serversCount/2))
}

type LBStrategyFirst struct{}

func (LBStrategyFirst) getCandidate(int) int {
	return 0
}

type LBStrategyRandom struct{}

func (LBStrategyRandom) getCandidate(serversCount int) int {
	return rand.Intn(serversCount)
}

var DefaultLBStrategy = LBStrategyP2{}

type ServerStampWithMeta struct {
	Nexthop bool
	stamps.ServerStamp
}
type DNSCryptRelay struct {
	RelayUDPAddr *net.UDPAddr
	RelayTCPAddr *net.TCPAddr
	Nexthop      bool
}

type DNSCryptRelayIPPort struct {
	RelayIP   net.IP
	RelayPort int
}

type ODoHRelay struct {
	URL *url.URL
}

type Relay struct {
	Proto    stamps.StampProtoType
	Dnscrypt []*DNSCryptRelay
	ODoH     *ODoHRelay
}

type ServersInfo struct {
	sync.RWMutex
	inner             []*ServerInfo
	registeredServers []RegisteredServer
	registeredRelays  []RegisteredServer
	lbStrategy        LBStrategy
	lbEstimator       bool
}

func NewServersInfo() ServersInfo {
	return ServersInfo{lbStrategy: DefaultLBStrategy, lbEstimator: true, registeredServers: make([]RegisteredServer, 0), registeredRelays: make([]RegisteredServer, 0)}
}

func (serversInfo *ServersInfo) registerServer(name string, stamp stamps.ServerStamp) {
	newRegisteredServer := RegisteredServer{name: name, stamp: stamp}
	serversInfo.Lock()
	defer serversInfo.Unlock()
	for i, oldRegisteredServer := range serversInfo.registeredServers {
		if oldRegisteredServer.name == name {
			serversInfo.registeredServers[i] = newRegisteredServer
			return
		}
	}
	serversInfo.registeredServers = append(serversInfo.registeredServers, newRegisteredServer)
}

func (serversInfo *ServersInfo) registerRelay(name string, stamp stamps.ServerStamp) {
	newRegisteredServer := RegisteredServer{name: name, stamp: stamp}
	serversInfo.Lock()
	defer serversInfo.Unlock()
	for i, oldRegisteredServer := range serversInfo.registeredRelays {
		if oldRegisteredServer.name == name {
			serversInfo.registeredRelays[i] = newRegisteredServer
			return
		}
	}
	serversInfo.registeredRelays = append(serversInfo.registeredRelays, newRegisteredServer)
}

func (serversInfo *ServersInfo) refreshServer(proxy *Proxy, name string, stamp stamps.ServerStamp) error {
	serversInfo.RLock()
	isNew := true
	for _, oldServer := range serversInfo.inner {
		if oldServer.Name == name {
			isNew = false
			break
		}
	}
	serversInfo.RUnlock()
	newServer, err := fetchServerInfo(proxy, name, stamp, isNew)
	if err != nil {
		return err
	}
	if name != newServer.Name {
		dlog.Fatalf("[%s] != [%s]", name, newServer.Name)
	}
	newServer.rtt = ewma.NewMovingAverage(RTTEwmaDecay)
	newServer.rtt.Set(float64(newServer.initialRtt))
	isNew = true
	serversInfo.Lock()
	for i, oldServer := range serversInfo.inner {
		if oldServer.Name == name {
			serversInfo.inner[i] = &newServer
			isNew = false
			break
		}
	}
	serversInfo.Unlock()
	if isNew {
		serversInfo.Lock()
		serversInfo.inner = append(serversInfo.inner, &newServer)
		serversInfo.Unlock()
		proxy.serversInfo.registerServer(name, stamp)
	}

	return nil
}

func (serversInfo *ServersInfo) refresh(proxy *Proxy) (int, error) {
	dlog.Debug("Refreshing certificates")
	serversInfo.RLock()
	registeredServers := serversInfo.registeredServers
	serversInfo.RUnlock()
	liveServers := 0
	var err error
	for _, registeredServer := range registeredServers {
		if err = serversInfo.refreshServer(proxy, registeredServer.name, registeredServer.stamp); err == nil {
			liveServers++
		}
	}
	serversInfo.Lock()
	sort.SliceStable(serversInfo.inner, func(i, j int) bool {
		return serversInfo.inner[i].initialRtt < serversInfo.inner[j].initialRtt
	})
	inner := serversInfo.inner
	innerLen := len(inner)
	if innerLen > 1 {
		dlog.Notice("Sorted latencies:")
		for i := 0; i < innerLen; i++ {
			dlog.Noticef("- %5dms %s", inner[i].initialRtt, inner[i].Name)
		}
	}
	if innerLen > 0 {
		dlog.Noticef("Server with the lowest initial latency: %s (rtt: %dms)", inner[0].Name, inner[0].initialRtt)
	}
	serversInfo.Unlock()
	return liveServers, err
}

func (serversInfo *ServersInfo) estimatorUpdate() {
	// serversInfo.RWMutex is assumed to be Locked
	candidate := rand.Intn(len(serversInfo.inner))
	if candidate == 0 {
		return
	}
	candidateRtt, currentBestRtt := serversInfo.inner[candidate].rtt.Value(), serversInfo.inner[0].rtt.Value()
	if currentBestRtt < 0 {
		currentBestRtt = candidateRtt
		serversInfo.inner[0].rtt.Set(currentBestRtt)
	}
	partialSort := false
	if candidateRtt < currentBestRtt {
		serversInfo.inner[candidate], serversInfo.inner[0] = serversInfo.inner[0], serversInfo.inner[candidate]
		partialSort = true
		dlog.Debugf("New preferred candidate: %v (rtt: %d vs previous: %d)", serversInfo.inner[0].Name, int(candidateRtt), int(currentBestRtt))
	} else if candidateRtt > 0 && candidateRtt >= currentBestRtt*4.0 {
		if time.Since(serversInfo.inner[candidate].lastActionTS) > time.Duration(1*time.Minute) {
			serversInfo.inner[candidate].rtt.Add(MinF(MaxF(candidateRtt/2.0, currentBestRtt*2.0), candidateRtt))
			dlog.Debugf("Giving a new chance to candidate [%s], lowering its RTT from %d to %d (best: %d)", serversInfo.inner[candidate].Name, int(candidateRtt), int(serversInfo.inner[candidate].rtt.Value()), int(currentBestRtt))
			partialSort = true
		}
	}
	if partialSort {
		serversCount := len(serversInfo.inner)
		for i := 1; i < serversCount; i++ {
			if serversInfo.inner[i-1].rtt.Value() > serversInfo.inner[i].rtt.Value() {
				serversInfo.inner[i-1], serversInfo.inner[i] = serversInfo.inner[i], serversInfo.inner[i-1]
			}
		}
	}
}

func (serversInfo *ServersInfo) getOne() *ServerInfo {
	serversInfo.Lock()
	serversCount := len(serversInfo.inner)
	if serversCount <= 0 {
		serversInfo.Unlock()
		return nil
	}
	if serversInfo.lbEstimator {
		serversInfo.estimatorUpdate()
	}
	candidate := serversInfo.lbStrategy.getCandidate(serversCount)
	serverInfo := serversInfo.inner[candidate]
	dlog.Debugf("Using candidate [%s] RTT: %d", (*serverInfo).Name, int((*serverInfo).rtt.Value()))
	serversInfo.Unlock()

	return serverInfo
}

func fetchServerInfo(proxy *Proxy, name string, stamp stamps.ServerStamp, isNew bool) (ServerInfo, error) {
	if stamp.Proto == stamps.StampProtoTypeDNSCrypt {
		return fetchDNSCryptServerInfo(proxy, name, stamp, isNew)
	} else if stamp.Proto == stamps.StampProtoTypeDoH {
		return fetchDoHServerInfo(proxy, name, stamp, isNew)
	} else if stamp.Proto == stamps.StampProtoTypeODoHTarget {
		return fetchODoHTargetInfo(proxy, name, stamp, isNew)
	}
	return ServerInfo{}, fmt.Errorf("Unsupported protocol for [%s]: [%s]", name, stamp.Proto.String())
}

// func findFarthestRoute(proxy *Proxy, name string, relayStamps []*stamps.ServerStamp) *stamps.ServerStamp {
func findFarthestRoute(proxy *Proxy, name string, relayStamps []*ServerStampWithMeta) *ServerStampWithMeta {
	serverIdx := -1
	proxy.serversInfo.RLock()
	for i, registeredServer := range proxy.serversInfo.registeredServers {
		if registeredServer.name == name {
			serverIdx = i
			break
		}
	}
	if serverIdx < 0 {
		return nil
	}
	server := proxy.serversInfo.registeredServers[serverIdx]
	proxy.serversInfo.RUnlock()

	// Fall back to random relays until the logic is implementeed for non-DNSCrypt relays
	if server.stamp.Proto == stamps.StampProtoTypeODoHTarget {
		candidates := make([]int, 0)
		for relayIdx, relayStamp := range relayStamps {
			if relayStamp.Proto != stamps.StampProtoTypeODoHRelay {
				continue
			}
			candidates = append(candidates, relayIdx)
		}
		return relayStamps[candidates[rand.Intn(len(candidates))]]
	} else if server.stamp.Proto != stamps.StampProtoTypeDNSCrypt {
		return nil
	}

	// Anonymized DNSCrypt relays
	serverAddrStr, _ := ExtractHostAndPort(server.stamp.ServerAddrStr, 443)
	serverAddr := net.ParseIP(serverAddrStr)
	if serverAddr == nil {
		return nil
	}
	// if len(proxy.serversInfo.registeredRelays) == 0 {
	if len(relayStamps) == 0 {
		return nil
	}
	bestRelayIdxs := make([]int, 0)
	bestRelaySamePrefixBits := 128
	for relayIdx := range relayStamps {
		if relayStamps[relayIdx].Proto != stamps.StampProtoTypeDNSCryptRelay {
			continue
		}
		relayAddrStr, _ := ExtractHostAndPort(relayStamps[relayIdx].ServerAddrStr, 443)
		relayAddr := net.ParseIP(relayAddrStr)
		if relayAddr == nil {
			continue
		}
		relayIsIPv6 := relayAddr.To4() == nil
		if relayIsIPv6 != (serverAddr.To4() == nil) {
			continue
		}
		firstByte := 0
		if !relayIsIPv6 {
			firstByte = 12
		}
		samePrefixBits := 0
		for i := firstByte; i < 16; i++ {
			x := serverAddr[i] ^ relayAddr[i]
			samePrefixBits += bits.LeadingZeros8(x)
			if x != 0 {
				break
			}
		}
		if samePrefixBits <= bestRelaySamePrefixBits {
			bestRelaySamePrefixBits = samePrefixBits
			bestRelayIdxs = append(bestRelayIdxs, relayIdx)
		}
	}
	return relayStamps[bestRelayIdxs[rand.Intn(len(bestRelayIdxs))]]
}

func relayProtoForServerProto(proto stamps.StampProtoType) (stamps.StampProtoType, error) {
	switch proto {
	case stamps.StampProtoTypeDNSCrypt:
		return stamps.StampProtoTypeDNSCryptRelay, nil
	case stamps.StampProtoTypeODoHTarget:
		return stamps.StampProtoTypeODoHRelay, nil
	default:
		return 0, errors.New("protocol cannot be anonymized")
	}
}

func route(proxy *Proxy, name string, serverProto stamps.StampProtoType) (*Relay, error) {
	routes := proxy.routes
	if routes == nil {
		return nil, nil
	}
	wildcard := false
	relays, ok := (*routes)[name]
	if !ok {
		wildcard = true
		relays, ok = (*routes)["*"]
	}
	if !ok || len(relays) == 0 {
		return nil, nil
	}

	relayProto, err := relayProtoForServerProto(serverProto)
	if err != nil {
		dlog.Errorf("Server [%v]'s protocol doesn't support anonymization", name)
		return nil, nil
	}
	//relayStamps := make([]stamps.ServerStamp, 0)
	relayStamps := make([]ServerStampWithMeta, 0)
	for _, relay := range relays {
		stamp, err := stamps.NewServerStampFromString(relay.RelayName)
		if err == nil {
			relayStamp := ServerStampWithMeta{Nexthop: relay.Nexthop, ServerStamp: stamp}
			if relayStamp.Proto == relayProto {
				relayStamps = append(relayStamps, relayStamp)
			}
		} else if relay.RelayName == "*" {
			proxy.serversInfo.RLock()
			for _, registeredServer := range proxy.serversInfo.registeredRelays {
				if registeredServer.stamp.Proto == relayProto {
					relayStamps = append(relayStamps, ServerStampWithMeta{Nexthop: relay.Nexthop, ServerStamp: registeredServer.stamp})
				}
			}
			proxy.serversInfo.RUnlock()
			wildcard = true
			// break
		} else {
			proxy.serversInfo.RLock()
			for _, registeredServer := range proxy.serversInfo.registeredRelays {
				if registeredServer.name == relay.RelayName && registeredServer.stamp.Proto == relayProto {
					relayStamps = append(relayStamps, ServerStampWithMeta{Nexthop: relay.Nexthop, ServerStamp: registeredServer.stamp})
					break
				}
			}
			for _, registeredServer := range proxy.serversInfo.registeredServers {
				if registeredServer.name == relay.RelayName && registeredServer.stamp.Proto == relayProto {
					relayStamps = append(relayStamps, ServerStampWithMeta{Nexthop: relay.Nexthop, ServerStamp: registeredServer.stamp})
					break
				}
			}
			proxy.serversInfo.RUnlock()
		}
	}

	// remove all duplication from relaystamps
	relayStampsNoDup := make([]ServerStampWithMeta, 0, len(relayStamps))
	type DupCheck struct {
		encountered bool
		storedIdx   int
	}
	dupCheck := map[string]DupCheck{}
	cnt := 0
	for _, v := range relayStamps {
		if check := dupCheck[v.ServerStamp.String()]; !check.encountered {
			dupCheck[v.ServerStamp.String()] = DupCheck{encountered: true, storedIdx: cnt}
			relayStampsNoDup = append(relayStampsNoDup, v)
			cnt++
		} else {
			relayStampsNoDup[check.storedIdx].Nexthop = relayStampsNoDup[check.storedIdx].Nexthop || v.Nexthop
		}
	}

	if len(relayStampsNoDup) == 0 {
		dlog.Warnf("Empty relay set for [%v]", name)
		return nil, nil
	}

	dlog.Debugf(
		"Choosing relay candidates for [%v] (%v) - wildcard: %v, relayRandomization: %v",
		name, serverProto.String(), wildcard, proxy.anonRelayRandomization,
	)

	// filtering with serverProto
	// var filteredStamps [](*stamps.ServerStampWith)
	var filteredStamps [](*ServerStampWithMeta)
	for i, stamp := range relayStampsNoDup {
		if serverProto == stamp.Proto ||
			(serverProto == stamps.StampProtoTypeDNSCrypt && stamp.Proto == stamps.StampProtoTypeDNSCryptRelay) ||
			(serverProto == stamps.StampProtoTypeODoHTarget && stamp.Proto == stamps.StampProtoTypeODoHRelay) {
			filteredStamps = append(filteredStamps, &relayStampsNoDup[i])
		}
	}
	dlog.Debugf("Relay candidates supporting [%v]: %v", serverProto.String(), filteredStamps)

	// var relayCandidateStamps [](*stamps.ServerStamp)
	var relayCandidateStamps [](*ServerStampWithMeta)
	if proxy.anonRelayRandomization || proxy.anonSpecifiedNexthop {
		// if relay_randomization is true, non-sorted. ordering will be done on-demand.
		// proxy.determineRelayOrder specified the order of relaying
		for i := range filteredStamps {
			relayCandidateStamps = append(relayCandidateStamps, filteredStamps[i])
		}
	} else if !wildcard || len(filteredStamps) == 1 {
		// for specific servers or only one relay, only nexthop is fixed
		var relayIdx = rand.Intn(len(filteredStamps))
		relayCandidateStamps = append(relayCandidateStamps, filteredStamps[relayIdx])
		for i := 0; i < len(filteredStamps); i++ {
			if i != relayIdx {
				relayCandidateStamps = append(relayCandidateStamps, filteredStamps[i])
			}
		}
	} else {
		// otherwise, farthest relay is chosen
		farthest := findFarthestRoute(proxy, name, filteredStamps)
		relayCandidateStamps = append(relayCandidateStamps, farthest)
		for i := 0; i < len(filteredStamps); i++ {
			if filteredStamps[i] != farthest {
				relayCandidateStamps = append(relayCandidateStamps, filteredStamps[i])
			}
		}
	}
	if len(relayCandidateStamps) == 0 {
		return nil, fmt.Errorf("No valid relay for server [%v]", name)
	}
	dlog.Debugf("Stamps of chosen relay candidates for [%v]: %v", name, relayCandidateStamps)

	/// maybe not required? only used for print.
	var relayNamesForPrint []string
	proxy.serversInfo.RLock()
	for i := range relayCandidateStamps {
		relayName := relayCandidateStamps[i].ServerAddrStr
		for _, registeredServer := range proxy.serversInfo.registeredRelays {
			if registeredServer.stamp.ServerAddrStr == relayCandidateStamps[i].ServerAddrStr {
				relayName = registeredServer.name
				break
			}
		}
		relayNamesForPrint = append(relayNamesForPrint, relayName)
	}

	proxy.serversInfo.RUnlock()
	switch serverProto {
	case stamps.StampProtoTypeDNSCrypt:
		var relayAddrs []*DNSCryptRelay
		for _, stamp := range relayCandidateStamps {
			relayUDPAddr, err := net.ResolveUDPAddr("udp", stamp.ServerAddrStr)
			if err != nil {
				return nil, err
			}
			relayTCPAddr, err := net.ResolveTCPAddr("tcp", stamp.ServerAddrStr)
			if err != nil {
				return nil, err
			}
			relayAddrs = append(relayAddrs, &DNSCryptRelay{RelayUDPAddr: relayUDPAddr, RelayTCPAddr: relayTCPAddr, Nexthop: stamp.Nexthop})
		}
		dlog.Noticef("Anonymizing queries to [%v] via relays [%v]", name, relayNamesForPrint)
		return &Relay{
			Proto:    stamps.StampProtoTypeDNSCryptRelay,
			Dnscrypt: relayAddrs,
		}, nil
	case stamps.StampProtoTypeODoHRelay:
		// TODO: relay_randomization here by randomizing [0]
		relayBaseURL, err := url.Parse("https://" + url.PathEscape(relayCandidateStamps[0].ProviderName) + relayCandidateStamps[0].Path)
		if err != nil {
			return nil, err
		}
		var relayURLforTarget *url.URL
		for _, server := range proxy.registeredServers {
			if server.name != name || server.stamp.Proto != stamps.StampProtoTypeODoHTarget {
				continue
			}
			qs := relayBaseURL.Query()
			qs.Add("targethost", server.stamp.ProviderName)
			qs.Add("targetpath", server.stamp.Path)
			tmp := *relayBaseURL
			tmp.RawQuery = qs.Encode()
			relayURLforTarget = &tmp
			break
		}
		// TODO: relay_randomization here by randomizing [0]
		if relayURLforTarget == nil {
			return nil, fmt.Errorf("Relay [%v] not found", relayNamesForPrint[0])
		}
		if len(relayCandidateStamps[0].ServerAddrStr) > 0 {
			ipOnly, _ := ExtractHostAndPort(relayCandidateStamps[0].ServerAddrStr, -1)
			if ip := ParseIP(ipOnly); ip != nil {
<<<<<<< HEAD
				proxy.xTransport.saveCachedIP(relayCandidateStamps[0].ProviderName, ip, -1*time.Second)
=======
				host, _ := ExtractHostAndPort(relayCandidateStamp.ProviderName, -1)
				proxy.xTransport.saveCachedIP(host, ip, -1*time.Second)
>>>>>>> 0f00cd27
			}
		}
		dlog.Noticef("Anonymizing queries for [%v] via [%v]", name, relayNamesForPrint[0])
		return &Relay{Proto: stamps.StampProtoTypeODoHRelay, ODoH: &ODoHRelay{
			URL: relayURLforTarget,
		}}, nil
	}
	return nil, fmt.Errorf("Invalid relay set for server [%v]", name)
}

func fetchDNSCryptServerInfo(proxy *Proxy, name string, stamp stamps.ServerStamp, isNew bool) (ServerInfo, error) {
	if len(stamp.ServerPk) != ed25519.PublicKeySize {
		serverPk, err := hex.DecodeString(strings.Replace(string(stamp.ServerPk), ":", "", -1))
		if err != nil || len(serverPk) != ed25519.PublicKeySize {
			dlog.Fatalf("Unsupported public key for [%s]: [%s]", name, stamp.ServerPk)
		}
		dlog.Warnf("Public key [%s] shouldn't be hex-encoded any more", string(stamp.ServerPk))
		stamp.ServerPk = serverPk
	}
	knownBugs := ServerBugs{}
	for _, buggyServerName := range proxy.serversBlockingFragments {
		if buggyServerName == name {
			knownBugs.fragmentsBlocked = true
			dlog.Infof("Known bug in [%v]: fragmented questions over UDP are blocked", name)
			break
		}
	}
	relay, err := route(proxy, name, stamp.Proto)
	if err != nil {
		return ServerInfo{}, err
	}
	var dnscryptRelay []*DNSCryptRelay
	if relay != nil {
		dnscryptRelay = relay.Dnscrypt
	}
	certInfo, rtt, fragmentsBlocked, err := FetchCurrentDNSCryptCert(proxy, &name, proxy.mainProto, stamp.ServerPk, stamp.ServerAddrStr, stamp.ProviderName, isNew, dnscryptRelay, knownBugs)
	if !knownBugs.fragmentsBlocked && fragmentsBlocked {
		dlog.Debugf("[%v] drops fragmented queries", name)
		knownBugs.fragmentsBlocked = true
	}
	if knownBugs.fragmentsBlocked && relay != nil && relay.Dnscrypt != nil {
		relay = nil
		if proxy.skipAnonIncompatibleResolvers {
			dlog.Infof("[%v] couldn't be reached anonymously, it will be ignored", name)
			return ServerInfo{}, errors.New("Resolver couldn't be reached anonymously")
		}
		dlog.Warnf("[%v] couldn't be reached anonymously", name)
	}
	if err != nil {
		return ServerInfo{}, err
	}
	remoteUDPAddr, err := net.ResolveUDPAddr("udp", stamp.ServerAddrStr)
	if err != nil {
		return ServerInfo{}, err
	}
	remoteTCPAddr, err := net.ResolveTCPAddr("tcp", stamp.ServerAddrStr)
	if err != nil {
		return ServerInfo{}, err
	}
	return ServerInfo{
		Proto:              stamps.StampProtoTypeDNSCrypt,
		MagicQuery:         certInfo.MagicQuery,
		ServerPk:           certInfo.ServerPk,
		SharedKey:          certInfo.SharedKey,
		CryptoConstruction: certInfo.CryptoConstruction,
		Name:               name,
		Timeout:            proxy.timeout,
		UDPAddr:            remoteUDPAddr,
		TCPAddr:            remoteTCPAddr,
		Relay:              relay,
		initialRtt:         rtt,
		knownBugs:          knownBugs,
	}, nil
}

func dohTestPacket(msgID uint16) []byte {
	msg := dns.Msg{}
	msg.SetQuestion(".", dns.TypeNS)
	msg.Id = msgID
	msg.MsgHdr.RecursionDesired = true
	msg.SetEdns0(uint16(MaxDNSPacketSize), false)
	ext := new(dns.EDNS0_PADDING)
	ext.Padding = make([]byte, 16)
	crypto_rand.Read(ext.Padding)
	edns0 := msg.IsEdns0()
	edns0.Option = append(edns0.Option, ext)
	body, err := msg.Pack()
	if err != nil {
		dlog.Fatal(err)
	}
	return body
}

func dohNXTestPacket(msgID uint16) []byte {
	msg := dns.Msg{}
	qName := make([]byte, 16)
	charset := "abcdefghijklmnopqrstuvwxyz"
	for i := range qName {
		qName[i] = charset[rand.Intn(len(charset))]
	}
	msg.SetQuestion(string(qName)+".test.dnscrypt.", dns.TypeNS)
	msg.Id = msgID
	msg.MsgHdr.RecursionDesired = true
	msg.SetEdns0(uint16(MaxDNSPacketSize), false)
	ext := new(dns.EDNS0_PADDING)
	ext.Padding = make([]byte, 16)
	crypto_rand.Read(ext.Padding)
	edns0 := msg.IsEdns0()
	edns0.Option = append(edns0.Option, ext)
	body, err := msg.Pack()
	if err != nil {
		dlog.Fatal(err)
	}
	return body
}

func fetchDoHServerInfo(proxy *Proxy, name string, stamp stamps.ServerStamp, isNew bool) (ServerInfo, error) {
	// If an IP has been provided, use it forever.
	// Or else, if the fallback server and the DoH server are operated
	// by the same entity, it could provide a unique IPv6 for each client
	// in order to fingerprint clients across multiple IP addresses.
	if len(stamp.ServerAddrStr) > 0 {
		ipOnly, _ := ExtractHostAndPort(stamp.ServerAddrStr, -1)
		if ip := ParseIP(ipOnly); ip != nil {
			host, _ := ExtractHostAndPort(stamp.ProviderName, -1)
			proxy.xTransport.saveCachedIP(host, ip, -1*time.Second)
		}
	}
	url := &url.URL{
		Scheme: "https",
		Host:   stamp.ProviderName,
		Path:   stamp.Path,
	}
	body := dohTestPacket(0xcafe)
	useGet := false
	if _, _, _, _, err := proxy.xTransport.DoHQuery(useGet, url, body, proxy.timeout); err != nil {
		useGet = true
		if _, _, _, _, err := proxy.xTransport.DoHQuery(useGet, url, body, proxy.timeout); err != nil {
			return ServerInfo{}, err
		}
		dlog.Debugf("Server [%s] doesn't appear to support POST; falling back to GET requests", name)
	}
	body = dohNXTestPacket(0xcafe)
	serverResponse, _, tls, rtt, err := proxy.xTransport.DoHQuery(useGet, url, body, proxy.timeout)
	if err != nil {
		dlog.Infof("[%s] [%s]: %v", name, url, err)
		return ServerInfo{}, err
	}
	if tls == nil || !tls.HandshakeComplete {
		return ServerInfo{}, errors.New("TLS handshake failed")
	}
	msg := dns.Msg{}
	if err := msg.Unpack(serverResponse); err != nil {
		dlog.Warnf("[%s]: %v", name, err)
		return ServerInfo{}, err
	}
	if msg.Rcode != dns.RcodeNameError {
		dlog.Criticalf("[%s] may be a lying resolver", name)
	}
	protocol := tls.NegotiatedProtocol
	if len(protocol) == 0 {
		protocol = "http/1.x"
	}
	if strings.HasPrefix(protocol, "http/1.") {
		dlog.Warnf("[%s] does not support HTTP/2", name)
	}
	dlog.Infof("[%s] TLS version: %x - Protocol: %v - Cipher suite: %v", name, tls.Version, protocol, tls.CipherSuite)
	showCerts := proxy.showCerts
	found := false
	var wantedHash [32]byte
	for _, cert := range tls.PeerCertificates {
		h := sha256.Sum256(cert.RawTBSCertificate)
		if showCerts {
			dlog.Noticef("Advertised cert: [%s] [%x]", cert.Subject, h)
		} else {
			dlog.Debugf("Advertised cert: [%s] [%x]", cert.Subject, h)
		}
		for _, hash := range stamp.Hashes {
			if len(hash) == len(wantedHash) {
				copy(wantedHash[:], hash)
				if h == wantedHash {
					found = true
					break
				}
			}
		}
		if found {
			break
		}
	}
	if !found && len(stamp.Hashes) > 0 {
		dlog.Criticalf("[%s] Certificate hash [%x] not found", name, wantedHash)
		return ServerInfo{}, fmt.Errorf("Certificate hash not found")
	}
	if len(serverResponse) < MinDNSPacketSize || len(serverResponse) > MaxDNSPacketSize ||
		serverResponse[0] != 0xca || serverResponse[1] != 0xfe || serverResponse[4] != 0x00 || serverResponse[5] != 0x01 {
		dlog.Info("Webserver returned an unexpected response")
		return ServerInfo{}, errors.New("Webserver returned an unexpected response")
	}
	xrtt := int(rtt.Nanoseconds() / 1000000)
	if isNew {
		dlog.Noticef("[%s] OK (DoH) - rtt: %dms", name, xrtt)
	} else {
		dlog.Infof("[%s] OK (DoH) - rtt: %dms", name, xrtt)
	}
	return ServerInfo{
		Proto:      stamps.StampProtoTypeDoH,
		Name:       name,
		Timeout:    proxy.timeout,
		URL:        url,
		HostName:   stamp.ProviderName,
		initialRtt: xrtt,
		useGet:     useGet,
	}, nil
}

func fetchTargetConfigsFromWellKnown(proxy *Proxy, url *url.URL) ([]ODoHTargetConfig, error) {
	bin, statusCode, _, _, err := proxy.xTransport.Get(url, "application/binary", 0)
	if err != nil {
		return nil, err
	}
	if statusCode < 200 || statusCode >= 300 {
		return nil, fmt.Errorf("HTTP status code was %v", statusCode)
	}
	return parseODoHTargetConfigs(bin)
}

func _fetchODoHTargetInfo(proxy *Proxy, name string, stamp stamps.ServerStamp, isNew bool) (ServerInfo, error) {
	configURL := &url.URL{Scheme: "https", Host: stamp.ProviderName, Path: "/.well-known/odohconfigs"}
	odohTargetConfigs, err := fetchTargetConfigsFromWellKnown(proxy, configURL)
	if err != nil {
		dlog.Debug(configURL)
		return ServerInfo{}, fmt.Errorf("[%s] didn't return an ODoH configuration - [%v]", name, err)
	} else if len(odohTargetConfigs) == 0 {
		dlog.Debug(configURL)
		return ServerInfo{}, fmt.Errorf("[%s] has an empty ODoH configuration", name)
	}

	relay, err := route(proxy, name, stamp.Proto)
	if err != nil {
		return ServerInfo{}, err
	}

	if relay == nil {
		dlog.Criticalf("No relay defined for [%v] - Configuring a relay is required for ODoH servers (see the `[anonymized_dns]` section)", name)
		return ServerInfo{}, errors.New("No ODoH relay")
	} else {
		if relay.ODoH == nil {
			dlog.Criticalf("Wrong relay type defined for [%v] - ODoH servers require an ODoH relay", name)
			return ServerInfo{}, errors.New("Wrong ODoH relay type")
		}
	}

	dlog.Debugf("Pausing after ODoH configuration retrieval")
	delay := time.Duration(rand.Intn(5*1000)) * time.Millisecond
	clocksmith.Sleep(time.Duration(delay))
	dlog.Debugf("Pausing done")

	targetURL := &url.URL{
		Scheme: "https",
		Host:   stamp.ProviderName,
		Path:   stamp.Path,
	}

	workingConfigs := make([]ODoHTargetConfig, 0)
	rand.Shuffle(len(odohTargetConfigs), func(i, j int) {
		odohTargetConfigs[i], odohTargetConfigs[j] = odohTargetConfigs[j], odohTargetConfigs[i]
	})
	for _, odohTargetConfig := range odohTargetConfigs {
		url := relay.ODoH.URL

		query := dohTestPacket(0xcafe)
		odohQuery, err := odohTargetConfig.encryptQuery(query)
		if err != nil {
			continue
		}

		useGet := false
		if _, _, _, _, err := proxy.xTransport.ObliviousDoHQuery(useGet, url, odohQuery.odohMessage, proxy.timeout); err != nil {
			useGet = true
			if _, _, _, _, err := proxy.xTransport.ObliviousDoHQuery(useGet, url, odohQuery.odohMessage, proxy.timeout); err != nil {
				continue
			}
			dlog.Debugf("Server [%s] doesn't appear to support POST; falling back to GET requests", name)
		}

		query = dohNXTestPacket(0xcafe)
		odohQuery, err = odohTargetConfig.encryptQuery(query)
		if err != nil {
			continue
		}

		responseBody, responseCode, tls, rtt, err := proxy.xTransport.ObliviousDoHQuery(useGet, url, odohQuery.odohMessage, proxy.timeout)
		if err != nil {
			continue
		}
		if responseCode == 401 {
			return ServerInfo{}, fmt.Errorf("Configuration changed during a probe")
		}
		serverResponse, err := odohQuery.decryptResponse(responseBody)
		if err != nil {
			dlog.Warnf("Unable to decrypt response from [%v]: [%v]", name, err)
			continue
		}
		workingConfigs = append(workingConfigs, odohTargetConfig)

		msg := dns.Msg{}
		if err := msg.Unpack(serverResponse); err != nil {
			dlog.Warnf("[%s]: %v", name, err)
			return ServerInfo{}, err
		}
		if msg.Rcode != dns.RcodeNameError {
			dlog.Criticalf("[%s] may be a lying resolver", name)
		}

		protocol := tls.NegotiatedProtocol
		if len(protocol) == 0 {
			protocol = "http/1.x"
		}
		if strings.HasPrefix(protocol, "http/1.") {
			dlog.Warnf("[%s] does not support HTTP/2", name)
		}
		dlog.Infof("[%s] TLS version: %x - Protocol: %v - Cipher suite: %v", name, tls.Version, protocol, tls.CipherSuite)
		showCerts := proxy.showCerts
		found := false
		var wantedHash [32]byte
		for _, cert := range tls.PeerCertificates {
			h := sha256.Sum256(cert.RawTBSCertificate)
			if showCerts {
				dlog.Noticef("Advertised relay cert: [%s] [%x]", cert.Subject, h)
			} else {
				dlog.Debugf("Advertised relay cert: [%s] [%x]", cert.Subject, h)
			}
			for _, hash := range stamp.Hashes {
				if len(hash) == len(wantedHash) {
					copy(wantedHash[:], hash)
					if h == wantedHash {
						found = true
						break
					}
				}
			}
			if found {
				break
			}
		}
		if !found && len(stamp.Hashes) > 0 {
			dlog.Criticalf("[%s] Certificate hash [%x] not found", name, wantedHash)
			return ServerInfo{}, fmt.Errorf("Certificate hash not found")
		}
		if len(serverResponse) < MinDNSPacketSize || len(serverResponse) > MaxDNSPacketSize ||
			serverResponse[0] != 0xca || serverResponse[1] != 0xfe || serverResponse[4] != 0x00 || serverResponse[5] != 0x01 {
			dlog.Info("Webserver returned an unexpected response")
			return ServerInfo{}, errors.New("Webserver returned an unexpected response")
		}
		xrtt := int(rtt.Nanoseconds() / 1000000)
		if isNew {
			dlog.Noticef("[%s] OK (ODoH) - rtt: %dms", name, xrtt)
		} else {
			dlog.Infof("[%s] OK (ODoH) - rtt: %dms", name, xrtt)
		}
		return ServerInfo{
			Proto:             stamps.StampProtoTypeODoHTarget,
			Name:              name,
			Timeout:           proxy.timeout,
			URL:               targetURL,
			HostName:          stamp.ProviderName,
			initialRtt:        xrtt,
			useGet:            useGet,
			Relay:             relay,
			odohTargetConfigs: workingConfigs,
		}, nil
	}
	return ServerInfo{}, fmt.Errorf("No valid network configuration for [%v]", name)
}

func fetchODoHTargetInfo(proxy *Proxy, name string, stamp stamps.ServerStamp, isNew bool) (ServerInfo, error) {
	var err error
	var serverInfo ServerInfo
	for i := 0; i < 3; i += 1 {
		serverInfo, err = _fetchODoHTargetInfo(proxy, name, stamp, isNew)
		if err == nil {
			break
		}
		dlog.Infof("Trying to fetch the [%v] configuration again", name)
	}
	return serverInfo, err
}

func (serverInfo *ServerInfo) noticeFailure(proxy *Proxy) {
	proxy.serversInfo.Lock()
	serverInfo.rtt.Add(float64(proxy.timeout.Nanoseconds() / 1000000))
	proxy.serversInfo.Unlock()
}

func (serverInfo *ServerInfo) noticeBegin(proxy *Proxy) {
	proxy.serversInfo.Lock()
	serverInfo.lastActionTS = time.Now()
	proxy.serversInfo.Unlock()
}

func (serverInfo *ServerInfo) noticeSuccess(proxy *Proxy) {
	now := time.Now()
	proxy.serversInfo.Lock()
	elapsed := now.Sub(serverInfo.lastActionTS)
	elapsedMs := elapsed.Nanoseconds() / 1000000
	if elapsedMs > 0 && elapsed < proxy.timeout {
		serverInfo.rtt.Add(float64(elapsedMs))
	}
	proxy.serversInfo.Unlock()
}<|MERGE_RESOLUTION|>--- conflicted
+++ resolved
@@ -572,12 +572,8 @@
 		if len(relayCandidateStamps[0].ServerAddrStr) > 0 {
 			ipOnly, _ := ExtractHostAndPort(relayCandidateStamps[0].ServerAddrStr, -1)
 			if ip := ParseIP(ipOnly); ip != nil {
-<<<<<<< HEAD
-				proxy.xTransport.saveCachedIP(relayCandidateStamps[0].ProviderName, ip, -1*time.Second)
-=======
-				host, _ := ExtractHostAndPort(relayCandidateStamp.ProviderName, -1)
+				host, _ := ExtractHostAndPort(relayCandidateStamps[0].ProviderName, -1)
 				proxy.xTransport.saveCachedIP(host, ip, -1*time.Second)
->>>>>>> 0f00cd27
 			}
 		}
 		dlog.Noticef("Anonymizing queries for [%v] via [%v]", name, relayNamesForPrint[0])
